# vim: ft=yaml
#
# Each release can have new features and bug fixes. Each of which
# can optionally have linked tickets and a description.
# In addition they can be marked as major by adding the word major
# to the ticket list.
# Also, each release can have new and improved recipes.

# {{{ 7.x.0 2024-xx-xx
#
# :: new features
#
# - title
#
# :: bug fixes
#
# - title
#
# :: improved recipes
# - title
#
# :: new recipes
# - title by author
# }}}

<<<<<<< HEAD
=======
{{{ 7.20.0 2024-10-18

:: new features

- [major] PDF Input: Automatic header/footer detection and removal

  A new, dedicated PDF Input engine for calibre that implements
  automatic detection of headers and footers based on document analysis.
  The new engine is the default to go back to using the old engine, select
  it in the PDF Input section of the Conversion dialog.

- [2083058] Read Aloud: Allow configuring an extra pause at the end of every sentence when using the Piper TTS engine

- PDF Output: Add _WIDTH_PIXELS_ and _HEIGHT_PIXELS_ variables to know the width and height of the header/footer area in templates

- Windows: Use calibre's bundled SSL certificates instead of the system certificate store by default

  Can be turned off via CALIBRE_USE_SYSTEM_CERTIFICATES=1 env var

- Trim image tool: Add a control to adjust aspect ratio

- Kobo driver: Add support for the new firmware used by the Tolino Shine 5

:: bug fixes

- Fix a regression in previous release that broke copying of book to another library if the books author does not exist in the destination database

- Read aloud: Piper backend: Fix not working with voices whose names have non-ASCII characters on Windows.

- Content server: Fix book with non-ASCII filenames not downloading in the Kindle browser when using the /mobile view

- Content server: Fix embedding the server HTML inside a third party iframe causing an error

:: improved recipes
- The Wire
- Nikkei Asia Magazine
- Swarajya
- Mainichi
- Nautilus
- National Geographic
- Science Journal
- Times Literary Supplement
- Saechsische Zeitung
- India Today
- Scientific American

:: new recipes
- NYT Magazine by unkn0wn
- RedaktionsNetzwerk Deutschland by epubli
}}}

{{{ 7.19.0 2024-09-27

:: new features

- [major] E-book viewer: Halve the time taken to open large EPUB format books for the first time

  A four hundred thousand word EPUB book now opens in under a second on typical hardware.

- PDF new engine: Improve header/footer detection

- For column icons and grid view emblems, support icons for both light and dark themes

- News downloads: Mark links to locally available articles with a middle-dot

- [2079784] When saving a layout also save the main window geometry

:: bug fixes

- [2080705] Windows: Read Aloud: Fix an occasional crash when stopping read aloud when using the legacy windows TTS engine

- [2080705] Windows: Read Aloud: Fix clicking in text to change what is being read causing tracking of currently read word to fail when using the legacy Windows TTS engine

- [2080708] Read aloud: Fix reading large numeric words causing text synchronization to fail when using some legacy TTS engines

- [2080701] EPUB3 metadata: Fix setting series number to zero not working

- [2081982] Comic Input: Handle comics whose internal files have control codes in their filenames

- [2071348] E-book viewer: Fix a regression that broke searching in Japanese books that use <ruby> text

- [2080655] E-book viewer: Fix a regression in the previous release that broke Read aloud for selected text

- Amazon metadata plugin: Workaround for downloads failing because Google discontinued its webcache

- Cover grid: Suppress the 2px border Qt draws for the list view

:: improved recipes
- NY Times
- NYT Book Review
- Courrier International
- Le Monde
- TLS Magazine
- Scientific American
- Engadget

:: new recipes
- NYT News based on feeds by unkn0wn
}}}

>>>>>>> 4134e4cc
{{{ 7.18.0 2024-09-13

:: new features

- [major] E-book viewer: Read aloud: A new Text-to-Speech engine (Piper) that uses a neural network for realistic sounding voices

  To use it access the viewer controls and click the Read aloud button or press 'Ctrl+S'. The neural network
  is run locally, no cloud services are used. Using the OS Text-to-Speech engine is still possible by clicking
  the configure button on the Read aloud control bar. Note that the new engine highlights the currently read sentence rather than word.

- [2076346] New experimental engine to convert PDF files with support for automatic header/footer removal

  Turn it on via the PDF input section of the conversion dialog.

- Content server: Viewer: Read Aloud: Implement word-by-word tracking when reading aloud if the browser and OS used support it, for example, Chromium on Windows, Firefox on Android and Safari on macOS

- [2080315] Image popup: Add a context menu with an option to reset the current zoom

- Edit metadata dialog: Show the number of data files on the data files button

:: bug fixes

- Fix a regression in the previous release that broke using Tab key to move around the book list while editing cells

- [2077801] E-book viewer: Fix scrollbar position not updating during continuous scroll

- [2077871] E-book viewer: Fix a harmless error when the book contains page list references whose targets do not exist

- [2077794] Linux binary build: Fix missing libdeflate dependency

:: improved recipes
- Revista Muy Interesante
- Ars Technica
- South China Morning Post
- Times Literary Supplement
- Hackernews
- Star Gazetesi
- Hurriyet
- Gorafi
- Times Online

:: new recipes
- Muy Interesante México by unkn0wn
- Salzburger Nachrichten by İlker Melik Sıtkı
- Computer Weekly by İlker Melik Sıtkı

}}}

{{{ 7.17.0 2024-08-23

:: new features

- [major] E-book viewer: Support for jumping to and displaying paper edition page numbers

  If an e-book contains embedded information about the pages from the paper edition of the book,
  the calibre E-book viewer can now jump to a page number via the Go to button in the viewer controls.
  You can also optionally have the current paper edition page number displayed in the header/footer
  by adding "Pages from paper edition" to either the header or footer in the viewer settings.

- [2076251] Edit book: When text is selected allow changing the indentation of all lines in the selection by pressing Tab to increase one level or Shift+Tab to decrease one level

- Allow a plugboard to change the series_index as well as the series name.

- News download: News recipes can now optionally use browser engines based on either Qt or Chromium network stacks instead of mechanize

- Email delivery: When sending emails to Kindles do not convert filenames to English letters as Amazon appears to have finally fixed their email servers to handle non-English filenames

- [2075565] Quickview: Add a tooltip displaying the full cell contents

:: bug fixes

- Update the version of the Qt toolkit bundled with calibre to the latest available, fixing some crashes on macOS related to accessibility tools

- [2075970] Edit book: Fix searching marking incorrect text in the presence of non-BMP unicode characters

- [2074002] Conversion: Do not embed a second copy of a font when using the option to embed font family if the font is already embedded in the book

- [2076515] calibredb list: Fix a regression in the previous release that required setting --template-header to empty to use the list command

- Tolino driver: Fix books from the Tolino cloud not being listed

- Windows: Book details panel: Fix selection not visible when using the system default theme

- [2073441] Hide the Virtual library tab bar in device view as it is non-functional

:: improved recipes
- Jot Down
- Various Russian and Ukranian news sources
- Nautilus Magazine
- Süddeutsche Zeitung
- The India Forum
- WSJ
- National Geographic
- Washington Post
- Mediapart
- Bloomberg
- Nautilus

:: new recipes
- GaGadget by bugmen00t
- Süddeutsche Zeitung Magazin by unkn0wn
- Science Journal by unkn0wn
}}}

{{{ 7.16.0 2024-07-31

:: new features

- Add a driver for the new 2024 Tolino devices. They use a modified version of the Kobo firmware, so they are detected as Kobo devices.

- Various news recipes now have the ability to download past issues, accessible via the Advanced tab in the Schedule news dialog

:: bug fixes

- [major 2075128] ONLY if you use the calibre Content server, you should update calibre as soon as possible

  If you do not know what the Content server is, you do not use it, and
  these do not apply to you. If you have set a password to access the
  Content server that you have not shared with anyone, these do not
  affect you.

  A remote code execution bug in the Content server introduced in
  calibre version 6.9.0 (released on 2022-11-25) means that anyone with
  access to the server also has access to the rest of the computer the
  server is running on. If you are using a password to protect access to
  the server only people that know the password can gain access via the
  bug. Thanks to STAR Labs (https://starlabs.sg) for finding these
  vulnerabilities.

- [2075125] Content server: Fix path traversal vulnerability

  A bug in a feature introduced in calibre version 6.16.0 (released
  2023-04-20) means anyone with access to the server can also read non
  calibre related files on the computer running the server.

- [2075131] Content server: Fix SQL injection vulnerability

  A bug in a feature introduced in calibre version 6.10.0 (released
  2022-12-16) means anyone with access to the server can also read
  non-calibre SQLITE database files on the computer running the server.

- [2075130] Content server: Fix an XSS vulnerability in one endpoint

  Only relevant if you embed the calibre server within a larger server, it means
  attackers who can convince users to click on a specially crafted link, can run
  JavaScript code with the same origin as the larger server calibre is embedded in.

- [2073972] Content server: Fix an error when opening the downloaded books page directly via a link and using a custom book list template

- macOS: Fix opening multiple books from Finder with the editor only opening one of the books

- Fix the legacy LRF format viewer not starting

- [2074147] Fix mouse wheel not transitioning from undefined date to current date in date entry controls

:: improved recipes
- Harvard Business Review
- Live Mint
- Business Standard
- Pagina12
- Bloomberg

}}}

{{{ 7.15.0 2024-07-19

:: new features

- Fetch news: Allow individual news sources to specify source specific options such as downloading of past editions

:: bug fixes

- [2073323] Windows: MTP driver: Fix a regression in the previous release that caused an error with some devices

- Icon theme creation dialog: Fix various issues when creating an icon theme with many icons that have light/dark variants

:: improved recipes
- Bloomberg
- Eenadu
- Mediapart

:: new recipes
- WSJ News by unkn0wn
}}}

{{{ 7.14.0 2024-07-12

:: new features

- [2072442] Book details: When dropping files add an option to add them to the book as data files

- Edit book: A new action to toggle line wrapping mode in all code editors. Can be assigned via Preferences->Keyboard shortcuts->Global actions or added to the toolbar via Preferences->Toolbars->Book wide actions

- Kobo driver: Add an option to force the SeriesID for all books in a series to have the same value

:: bug fixes

- [2071458] Fix a regression in the previous release that broke merging of books when the confirmation for the merge was disabled

- [2072412] E-book viewer: Allow some header and footer items such as progress to overflow instead of being truncated

- [2072405] HTMLZ output: Make renaming of image files happen in filename order

- [2072384] MTP driver: Fix infinite loop when connecting to some devices with more 65K objects in their filesystem

- Fix shortcut editing widget when Qt is using a theme that inserts accelerators into push button labels automatically

:: improved recipes
- Instapaper
- MIT Tech Review
- Guardian
- Liberation
- The Times and Sunday Times
- Bloomberg Businessweek
- Times Literary Supplement

:: new recipes
- Ancient Egypt Magazine, Minerva Magazine, Military History Magazine and World Archaeology Magazine by unkn0wn

}}}

{{{ 7.13.0 2024-06-28

:: new features

- [2071033] When merging books add an option to store discarded or replaced covers as an alternate cover in the data folder of the target book

- [2068070] Generate CSV catalog: Add a button to sort the fields by the order in which they appear in the book list

:: bug fixes

- [2067755] MTP driver: Preserve cover aspect ratio for thumbnail generation

- [2071044] Fix identifiers not always being merged correctly when merging books

- [2069541] DOCX Input: Fix extra left padding when converting lists

- Amazon metadata download: Get title and comments for audiobook pages

- Amazon metadata: When filtering search engine results by title ignore words of the title that are purely punctuation

- When matching books on a device to book in the library assume a match if the title and any one author match, don't require all authors to match

- [2069553] Update Google Images cover download plugin for website changes

- [2069494] When adding new books if the timestamp is specified as undefined use the current timestamp

- Content server: Fix systemd pre-activated socket not working

- [2071390] Content server: Fix no KFX download link in OPDS acquisition feeds

:: improved recipes
- Harpers
- Wall Street Journal
- Liberation
- How to Geek
- Make Use Of
- TechCrunch
- LifeHacker
- India Today
- 1843
- Reuters
- The Week India
- Slate

:: new recipes
- Times Literary Supplement by unkn0wn
- Wall Street Journal Magazine by unkn0wn
- Various Valnet Publishing Group recipes by Spicy Poison
- VOX, The Good E-reder and The e-book Reader by SpicyPoison
- Gates Notes, Greatist, Halthline and United Nations by SpicyPoison
}}}

{{{ 7.12.0 2024-05-30

:: new features

- [2067167] E-book polishing: Add option to download external resources (images/stylesheets/etc.)

- Conversion: Add an option under Structure detection to automatically fill in blank alt attributes for images that have alt text in the image file metadata

- [2067437] Content server: Use the book title as the filename for downloaded highlights

- Review downloaded metadata dialog: Add a "Previous" button to go back to the last reviewed book

:: bug fixes

- Content server viewer: Fix the bottom of the text being cut off on mobile browsers when not in full screen mode. Unfortunately, this means the viewer now requires a browser no more than two years old.

- [2067168] Kindle driver: Increase the size of the cover thumbnails sent to the Scribe

- [1943495] Kindle output: Fix cover images that contain EXIF data without a rotation not displaying on the Kindle lockscreen

- E-book viewer: Fix ruby tags not excluded when searching for text

- [2067128] Content server viewer: Fix a regression in the previous release that broke searching

:: improved recipes
- Economist Espresso
- Slate

}}}

{{{ 7.11.0 2024-05-24

:: new features

- Kindle driver: Add support for sending cover thumbnails to the Kindle Scribe

- A new options under Preferences->Look & feel to draw covers with rounded corners

- [2064674] Bulk metadata edit: Add a new tab where you can create rules to transform tags/authors/publishers for the selected books

- [2065544] Tag browser context menu for Formats now has Open with menu items

- [2064665] E-book viewer: When hovering over the top/bottom margin show a button indicating that a click will open the viewer controls. Can be configured via The Headers and footers section of the viewer Preferences.

- Spell check dialog: Also show count of currently displayed words

:: bug fixes

- [2065249] E-book viewer: Fix searching not ignoring ruby text

- Edit book: Save the state of the current book when opening a new book via File->Open book

- [2064887] Edit book: Fix importing a list of words into a user dictionary not working

- EPUB3 metadata: Do not fail to read metadata in the presence on invalid calibre user metadata in the OPF file with empty keys

- Get books: Fix rules to map tags on adding books not being applied to books downloaded via Get books

- [2064792] Spellcheck dialog: Move the checkbox to hide correctly spelled words with the rest of the checkboxes that filter the word list

:: improved recipes
- Slate
- Wall Street Journal
- London Review of Books
- Economist
- Bloomberg
- Business Week
- The World Ahead
- National Geographic

:: new recipes
- Collider, Comic Book Archive, Make Use Of, MoviewWeb and ScreenRant by Spicy Poison
- Lex Fridman Podcast by unkn0wn

}}}

{{{ 7.10.0 2024-05-03

:: new features

- Export of calibre data: Ensure individual part files in the exported data are no larger than one gigabyte even
  if the library contains individual files larger than that size.

  Note that this means that exports created by calibre from this version
  on will not be importable by earlier versions. However, exports from
  earlier versions should still be importable.

- Edit book: Spell check: Add options to exclude words in ALL CAPS or with numbers or in camelCase/snake_case from the list of words

- Allow easily inverting the current search via the right click menu on the search box

:: bug fixes

- [2064546] Kobo driver: Fix database unsupported error with newest firmware

- [2063301] DOCX Input: Fix text elements containing only whitespace being incorrectly ignored

- Bulk metadata dialog: Do not fail when setting covers from ebook files and some of the files have invalid covers

:: improved recipes
- Economist
- The Week
- Caravan Magazine
- Financial Times

}}}

{{{ 7.9.0 2024-04-19

:: new features

- [2060886] Kobo driver: Add support for the new color Kobo devices

- Edit book: Add a setting to control cursor width under Preferences->Editor settings

- Edit book: Regex-function mode: Show a confirmation popup when closing the function editor when there are unsaved changes

:: bug fixes

- [2060314] Fix undocked Quickview dialog not being restored at startup

- [2044118] Windows: Fix an issue where closing a maximized calibre window to the system tray and then reconnecting with remote desktop would cause a blank calibre window to be displayed

:: improved recipes
- El Correo
- Eenadu
- ORFonline
- NatGeo
- Harpers Magazine
- New Yorker
- Business Today
- The Week
- Asahi Shimbun
- Outlook Magazine

}}}

{{{ 7.8.0 2024-04-05

:: new features

- [2057929] E-book viewer: Highlight panel: Allow filtering the shown highlights by type of highlight

- Conversion: Add support for the CSS text-transform property when subsetting embedded fonts

- [2060079] E-book viewer: Allow displaying the view mode paged/flow in the header/footer

- [2059162] Book details popup window: Allow dropping of files to add formats/set the cover just as for the book details panel

- [2058814] Book details: Context menu: Add a menu action to remove the associated link

- DOCX Input: Add role=doc-noteref for links to footnotes/endnotes so that they popup in more e-book readers

- Add a "Mark all selected books" to the Mark action.

- [2059169] Add "Hide Empty Categories" to tag browser configuration menu

- Supernote: Support for new device firmware

- Sort by tool:  Add an action to re-apply the current sort

:: bug fixes

- Grid view cover cache: Fix covers not loading when cache entries are stale

- [2058798] Conversion: Do not change viewport relative font sizes used for SVG text elements

- [2058798] Conversion: Fix <style> tags inside <svg> tags not being processed

- Get books: Update Kobo store plugin for website changes

- EPUB Input: Use a translated name for the cover page


:: improved recipes
- Caravan
- Global Times
- New York Review of Books
- Himal Southasian
- The Week
- CBC Canada

:: new recipes
- Bergfreunde Blog by VoHe
- Live Law and Politico.eu by unkn0wn
}}}

{{{ 7.7.0 2024-03-14

:: new features

- [2056116] Trim image: Allow specifying the size of the trim rectangle using numbers

- [2056664] Full text search: Allow pressing Ctrl+S to select the current book in the calibre book list

- Speed up scrolling through the book list book-by-book by only redrawing the book details panel when scrolling pauses

- Add a tweak under Preferences->Tweaks to set the first day of the week in popup calendars used to input dates

:: bug fixes

- [2056470] CHM Input: Handle CHM files with no HHC Table of Contents

- E-book viewer: Fix a few settings such as pages per screen and header/footers not being saved in profiles

- [2056614] Full text search: Ignore text inside <ruby> tags when indexing books

- DOCX Output: Preserve spaces around soft hyphens

- Book details popup: Copy the original cover image to the clipboard even when the image is rescaled to fit into view

- Fix changing disabled colors in the UI color palette overriding non-disabled colors

- Content server: Fix deletion of viewer profiles not working

:: improved recipes
- LiveMint
- Bloomberg
- National Geographic
- MIT Technology Review
- NY Review of Books
- Scientific American

}}}

{{{ 7.6.0 2024-03-01

:: new features

- [major 1979022] E-book viewer: Allow saving current settings in "profiles" that can be quickly and easily swapped between

  To create a profile or switch to a previously saved profile access "Profiles" from the viewer controls or press the `Alt+P` shortcut.

- [2053144] Edit book: Add a shortcut `Ctrl+M` to merge selected files

- Get books: Add support for Amazon Mexico

- A new toolbar button to show all available actions in sub menus. Can be added via `Preferences->Toolbars & menus`

- Edit book: Allow selecting multiple books to edit at once, opening all selected books in separate editor instances

:: bug fixes

- [2054617] Cover grid: Fix dragging the mouse while holding shift to extend the selection not working well

- [2054934] E-book viewer: Fix doing a multi-page selections sometimes causing the start of the selection to move backwards

- Edit book: Live CSS: Fix regression causing incorrect colors in calibre 7

- Windows: Fix a regression in calibre 7 that caused images in long text columns to not be displayed in the tooltip for the column

- Fix disabled items in menus having blurry text

- Content server: Fix a regression in the previous release that caused an error when doing a search/sort on some browsers

:: improved recipes
- New Yorker
- Moneycontrol
- Swarajya Mag
- nautil.us
- Pro Physik

:: new recipes
- The Week UK by unkn0wn
- Andhrajyothy by unkn0wn
}}}

{{{ 7.5.1 2024-02-09

:: new features

- Allow fine tuning the colors used in the calibre interface via Preference->Look & feel->Main interface->User interface colors

  Note that calibre no longer follows system colors on Linux in light mode (the only place where it used to follow system colors). However,
  there is a convenient button in the manage colors dialog to import the system colors.

- [2052462] Full text search window: Add actions to the context menu to open the book at the clicked on result. Also allow using the view book shortcut to open the currently selected search result

- [2052460] When showing the Full text search dialog, pre populate the search box with the contents of the main calibre search box if the main search box contains a simple search

:: bug fixes

- Windows: Fix a regression in 7.0 that caused images referring to files on the disk within comments columns to not display in some circumstances

- E-book viewer: Fix clock showing hour as zero instead of 12 between 12 and 1 am/pm

- [2050100] Edit book: When wrapping selected text in a tag, preserve the selection after wrapping

- [2050075] Content server: Fix a periodic spurious error message when reading books in offline mode

- Fix a regression in 7.0 caused by a regression in Qt that would result in calibre hanging rarely when using the cover browser view

- [2049992] Fix custom template functions not useable in save to disk templates

- Fix a regression in 7.2 that caused the popup used for editing fields in the book list to be mis-positioned on very wide monitors

- [2052766] Version 7.5.1 fixes a bug in 7.5.0 where calibre would not start up using dark colors when the system was in dark mode on some windows installs and another bug that could cause errors when using cover grid mode with covers stored in CMYK colorspace

:: improved recipes
- El Diplo
- Science News
- Barrons
- Financial Times
- Business Today
- Le Monde
- Scientific American

:: new recipes
- ugeskriftet by morusn
- Martin Fowler and Gitbug Blogs by Lucas Lois
}}}

{{{ 7.4.0 2024-01-19

:: new features

- Add support for the Supernote A6X2

- Narrow layout: Place the cover browser above the book list when the window has a narrow aspect ratio. Can be controlled via Preferences->Look & feel->Cover browser

- [2046825] Category notes browser: Add a button to search for books in the currently selected category

- Keyboard shortcut to toggle main window layout (Alt+Shift+L)

- Add the possibility to assign keyboard shortcuts to the tag browser sort functions

:: bug fixes

- Fix a regression in the previous release that caused the cover browser to not close when it is used as a separate window

- Fix a regression in the previous release that caused comments in the Book details panel to be rendered below rather than at the side of the other information

- Edit book: Fix highlighting of special character not changed immediately after it is edited, only after a subsequent action

- Move Preferences to the left in the default toolbar, making it less likely to be hidden behind an expander button on small screens

:: improved recipes
- LiveMint
- Foreign Policy
- New Scientist

}}}

{{{ 7.3.0 2024-01-05

:: new features

- Tag browser: Allow displaying buttons next to items that have notes or links for easy access. To enable these use Preferences->Look & feel->Tag browser

- Font subsetting: Preserve all OpenType layout features. This makes the subset font files larger but ensures there is no visual degradation when using the subsetted font files in different contexts.

:: bug fixes

- macOS: Fix main calibre window not remembering its size on restart

- Edit book: Fix the "Show changes" window moving down by a few pixels every time it is opened

- [2047257] Amazon metadata download: Fixes for various changes to amazon website markup

- [2047181] E-book viewer: When looking up words via Google in Europe pre-approve the GDPR consent cookie

- [2046673] Windows: Content server: Fix regression in previous release that broke testing for local connections

- Windows: Fix a regression that caused selections in the Book details panel to be invisible

:: improved recipes
- Foreign Policy
- Business Standard
- Il Post
- Indian Express
- Washington Post

:: new recipes
- Hindustan Times Print Edition by unkn0wn
}}}

{{{ 7.2.0 2023-12-15

:: new features

- Content server: Also listen for all incoming IPv6 connections by default, not just IPv4

- Book details: Allow deleting notes from the right click menu easily

:: bug fixes

- [2045133] Windows: Edit book: Fix a crash when using the check book tool with a book that contains malformed markup, in calibre 7

- Windows: Improve flickering at startup due to a Qt regression in calibre 7

- Windows: Fix moving the main window causing popup/floating windows to be resized in calibre 7 due to yet another Qt regression

- [2044659] Fix detection of existing books on the Tolino Vision 6

- Linux: Fix external applications not being launched under Wayland in calibre 7 because of a bug in Qt

- Linux: Fix network requests failing under Fedora in calibre 7

:: improved recipes
- Reuters
- Scientific American
- New Yorker
- Times of India
- infzm
- singtaohk

}}}

{{{ 7.1.0 2023-11-23

:: new features

- Notes editor: When pasting HTML with images offer to download remote images in the pasted content

:: bug fixes

- Fix regression in 7.0 that broke restore of db from backups

- Content server: Fix newly added books on homepage not restricted to the books the logged in user is allowed to access

- [2044118] When starting in system tray do not flash the main window briefly

- Notes editor: Fix spurious error message when saving a note that contains pasted HTML that refers to an image

- [2043998] Fix a regression that caused the unknown/unset date to incorrectly be displayed/edited as a date in the year AD 101 in some timezones

- Comments editor: Fix data file links not working

- Linux installer: Check that the user has libxcb-cursor.so.0 installed. If not quit early with an error message asking them to install it

- [2044408] LRF Output: Fix a regression in 7.0 that broke conversion to LRF

:: improved recipes
- Substack

:: new recipes
- The World Ahead by unkn0wn

}}}

{{{ 7.0.0 2023-11-17

:: new features

- [major] For details on the major changes in calibre between 7.0 and 6.0, see https://calibre-ebook.com/new-in/sixteen

- [major] The ability to add notes to any author, tag, series, etc. in calibre with links and images

- [2040487] E-book viewer: Add support for HTML image maps

- Content server home page: Show the three most recently added books in the default library

- Content server: Add button to return to book details page at top level of controls

- Content server: Book details: Open links in comments fields in the same window rather than a new window

- Add a "Show items in selected books" choice to Manage tags and Manage authors

- [2042804] Show the previously used language, if any, second in the language selection drop down

:: bug fixes

- [2043415] Metadata download: Fix downloads from Google not working in Europe because of the GDPR

- [2042815] Fix editing dates with days sometimes off by one day

- Edit book: Fix highlighting for special characters not visible when the cursor is on the line with the special character

- [2043248] Fix embedding metadata showing infinite error dialogs on windows if a file is locked by another program

- [2040074] PDF Output: Fix an error when trying to set header or footer with an input document that has invalid content after the main body

- [2042791] E-book viewer: Read aloud: Fix clicking on empty spaces causing read aloud to restart from beginning of chapter

- Book details: Fix Manage authors via context menu not working

- [2041848] E-book viewer: Showing chrome should close an active footnote popup first and only show chrome if the user repeats the action

- [2041745] Fix very slow metadata updates on some PDF files

- [1262875] Catalogs: Do not erase any tags the user adds to a catalog book entry when the catalog is re-generated

- [2042748] Linux installer: Fix downloading of signatures for older versions

- [2041357] Fix editing non-active Virtual library changes sort of book list

:: improved recipes
- Financial Times
- National Geographic
- Hamilton Spectator
- Times of India
- MIT Tech Review
- Bloomberg
- Washington Post
- Project Syndicate
- Cumhuriyet
- Foreign Affairs
- Harvard Business Review
- Wall Street Journal

:: new recipes
- Bookforum, Kirkus Reviews and Poetry Magazine by ping

}}}

{{{ 6.29.0 2023-10-20

:: new features

- [2038760] E-book viewer: Add a command line flag --new-instance to force the viewer to open a new window even if the option to always use a single viewer window is set

- [2038862] E-book viewer: Image popup: Add a checkbox to remember the last used zoom level

:: bug fixes

- [2039336] Annotations browser: Fix exporting highlights in markdown not including all chapter titles for books with only a single highlight per chapter or a multi level ToC

- [2038747] E-book viewer: Fix a regression that could cause the viewer to enter an infinite loop when displaying the result of a search that has only one match that is not found

- [2038747] E-book viewer: Fix the occasional search result being marked as not found even though it is found

- [2039474] TXTZ Output plugin: Only keep images if the text format is one that can reference images

- [2038848] TXTZ Output: Fix cover not being properly identified in the generated TXTZ metadata

- [2038575] FB2 Input: Fix the "Annotations" section not showing up in the Table of Contents

- [2039395] Linux: Content server: Do not call listen on pre-activated sockets

- Fix sort order of similarly-named hierarchical categories

- [2038778] Fix a regression that broke reading of covers from HTMLZ and TXTZ files

:: improved recipes
- Wall Street Journal
- Scientific American
- 1843
- Financial Times
- Spectator Magazine
- El Diplo
- Wasshington Post
- national Geographic

:: new recipes
- Project Syndicate, Scroll.in and Newslaundry by unkn0wn
}}}

{{{ 6.28.1 2023-10-07

:: new features

- Edit book: Show full path to book being edited in the status bar

- Edit book: When adding dictionaries allow directly a LibreOffice adding the dictionary just by choosing the language

- Edit book: When saving a copy add some convenience actions to edit the copy immediately either in the current editor window or a new window

- E-book viewer: Highlights panel: Allow right clicking to export only selected highlights

:: bug fixes

- [2034900] Edit book: Fix a regression in the previous release that caused Text search to sometimes not select matches correctly

- [2037198] Edit book: When copying files do it in order so that the files are pasted in the same order when pasting into another editor instance

- Edit book: Fix smart tag insert not working correctly if the selected text starts with the closing angle bracket of a tag

- [2038238] Save to disk: Do not limit the total path length to 240 characters on non-Windows platforms

- [2037898] Fix incorrect cover for AZW3 version of calibre User Manual

- [2029723] Content server: Change formatting of book details to match new de-emphasized titles based formatting in the main calibre program

- PDF metadata: Fix a regression that broke updating metadata in PDF files without an /Info dictionary

- NOOK driver: For the Glowlight 2023 write the calibre metadata files into the NOOK sub-folder as the firmware does not allow writing files into the root folder

- NOOK driver: Fix Glowlight 2023 not being detected on Linux and macOS

- [2037454] E-book viewer: Make CFI calculation more robust especially on pages with very little content

- [2037543] E-book viewer: Workaround bug in Chromium where getBoundingClientRect() fails sometimes leading to incorrect calculation of anchor positions

- [2037237] Fix errors caused by .DS_Store files inserted into the .caltrash directory on macOS if the user happens to open .caltrash in Finder

- Version 6.28.1 fixes a regression in 6.28.0 that could cause errors when merging some book records in calibre

:: improved recipes
- National Geographic
- Bloomberg
- Endgadget
- Times of India
- Horizons

:: new recipes
- Business Standard Print Edition by unkn0wn

}}}

{{{ 6.27.0 2023-09-22

:: new features

- [2034954] Kobo driver: Support updated firmware

- Nook driver: Add support for Nook Glowlight Plus 2023

- Data files manager: Allow drag and drop of files onto the list of files to add new files

- [2036266] Support 7z archives in addition to ZIP and RAR for automatic ebook extraction when adding to calibre

- Linux/macOS: Fix detection of the Kindle Scribe with MTP firmware

- [2034760] E-book viewer: Allow clearing list of recently opened books from the open button's popup menu itself

- [2034905] E-book viewer: Add a link to show the currently viewed book in the calibre library (Go to->Metadata in the viewer controls to access it)

:: bug fixes

- [2034999] Book information dialog: Fix a regression that caused incorrect color for titles in dark mode

- [2034977] E-book viewer: Fix searching does not jump to first match if all matches are before current position in book

- [2035579] EPUB Output: Fix duplicated title page entry in spine for books that define a title page that ends up getting split

- Allow for-light/dark-theme icon overrides to work for plugin icons placed by the user in the override folder

- [2035338] PDF Output: Fix background image + text not rendering correctly if the same background image is used with different text multiple times

- [2034968] E-book viewer: Fix section titles in highlights panel being incorrectly expanded to full titles when the section has multiple highlights

- [2035039] Prevent Quickview window from opening in the background

- [2034900] Edit book: Fix a regression in the previous release that caused an error when doing text based searches

:: improved recipes
- Ambito
- Financial Times
- USA Today

:: new recipes
- Times of India Print Edition by unkn0wn
- Hindu Feeds based by unkn0wn
- Australian Financial Review by unkn0wn
}}}

{{{ 6.26.0 2023-09-08

:: new features

- MTP driver: Support the new Kindle Scribe firmware that causes it to act as an MTP device instead of USB disk. Add "Documents" to the list of default folders to send books to

- E-book viewer: Add a new option under scrolling behavior to control horizontal mouse wheel events jumping to next section

- Allow full customization of Book details styling via Preferences->Look & feel->Book details

:: bug fixes

- [2023046] Get books: Update ebooks.com plugin for website changes

- Edit book: Fix searching for non-BMP unicode characters highlighting only half the character

- [2034075] E-book viewer: Fix displaying more than one page per screen causing page layout to be slightly wrong for some books

- [2034404] E-book viewer: Fix clicking on links with empty destinations hanging the viewer

- [2033981] E-book viewer: Fix modifying, then jumping to and then modifying the highlight again from the highlights panel causing the highlight to be deleted

- [2033205] E-book viewer: Fix indication of current section in Table of Contents sometimes wrong after changing font size

- [2033530] E-book viewer/Content server: Disallow browser native context menu when right clicking in sandboxed iframes

- MTP driver: Ignore top level folders whose names start with a leading dot Also ignore AppleDouble files, top level system and fonts folders and sdr folders on Kindle devices

- [2033074] FB2 Input: use the <p> tag for paragraphs that don't contain other block content

- [2033118] E-book viewer: Fix clicking on the back/forward buttons not working in some situations

- [2032974] E-book viewer: Fix scrolling to Table of Contents items that are within a single internal file not activating the back button

- [2032694] E-book viewer: Fix changing the sans-serif font without also changing the monospaced font not working

:: improved recipes
- National Geographic
- Sportstar
- Bangkok Post
- MIT Technology Review
- Bloomberg
- Economic Times India
- Firstpost

:: new recipes
- Nikkei Asia (Magazine) and Espresso by unkn0w7n
}}}

{{{ 6.25.0 2023-08-18

:: new features

- [2029723] Book details panel: De-emphasize titles making the actual data stand out more

- Allow using the new manage data files dialog from within the edit metadata dialog

- [2030342] Trash dialog: Allow right clicking on an entry to save it to disk

- [2027794] When merging books by drag-and-drop add an option to use the dragged cover instead of the cover in the target book

- [2031571] Create catalog: Add buttons to easily select all/non/visible fields when creating CSV/XML catalogs

- [2031570] Preferences->Add your own columns: Add buttons to show/hide all columns

:: bug fixes

- [2031341] Fix a regression in the previous release that broke parsing of some ISO-8601 timestamps

- [2030671] E-book viewer: Mouse wheel horizontal events should jump sections not internal file boundaries

- [2031569] Fix Preferences->Add your own columns changing check state on moving columns

- Get books: update various Polish e-book stores for website changes

- [2029521] E-book viewer: Fix CFI parsing of numbers with trailing zeros causing some bookmarks to not work

- [2029521] E-book viewer: Show an error when creating a bookmark if the bookmark position is not found

- [2031047] CBR Input: Fix comics with extremely long internal filenames not working on Windows

- Edit book: Saved searches: Fix incorrect import in generated source code for some builtin functions

- Data file manager: Fix errors on systems with larger font sizes

:: improved recipes
- Bloomberg
- Focus
- Epoch Times
- Hindu
- Business Today
- NYTimes

:: new recipes
- The Oldie by Sophist
- Various new Russian and Ukrainian news sources
}}}

{{{ 6.24.0 2023-08-04

:: new features

- [2023509] Easily manage the extra data files associated with a book by right clicking the edit metadata button and choose "Manage data files"

- [2028216] Content server: Full text search: Allow searching a restricted subset of books

- [2029014] E-book viewer: Allow clicking on calibre:// URLs

- [2027727] Support fuzzier searching in the Tag browser find allowing unaccented characters to match accented ones

:: bug fixes

- [2028404] DOCX conversion: Preserve underline style and color

- Fix incorrect sorting of device view after some operations

- [2023737] Fix visit content server in browser not working when the content server is configured to listen on an IPv6 interface

- [2028019] Fix one hour offset in some timezones on Windows for dates before 1970

- [2027763] Windows: HTML Input: Fix error when trying to add HTML files with links to other files that are invalid pathnames

- Get books: Update various Polish language book stores for website changes

:: improved recipes
- Epoch Times
- Business Standard
- Tagesspiegel
- Bloomberg Business Week
- MIT Technology Review
- Live Mint
- Private Eye

:: new recipes
- The New Republic Magazine by ping
- Inc42 by unkn0w7n
}}}

{{{ 6.23.0 2023-07-14

:: new features

- [2025942] PDF Output: Add an option to discard the book cover instead of inserting it as the first page of the PDF

- [2025333] Content server: Allow opening the Book details page for a matched book from the Full text search results page

:: bug fixes

- Windows: Fix empty data folder getting created in the directory calibre is launched from when changing title/author for a book with an existing data folder

- [2026795] LIT Output: Fix error converting anything to LIT on Windows

- Ignore failures to expire old trash during startup

- [2025786] Amazon metadata download: Fix retrieval of publisher information from amazon.fr

:: improved recipes
- Guardian & Observer
- Washington Post
- Private Eye
- Associated Press

:: new recipes
- ThePressProject by Sotiris Papatheodorou
}}}

{{{ 6.22.0 2023-06-30

:: new features

- Kobo driver: Add support for newest firmware

- [2023604] Trash bin: Allow setting removed books to be permanently deleted on library close

- Windows: Nicer error message when file/folder is locked in another program

:: bug fixes

- PDF Output: Fix regression that caused large slowdowns when converting books with lots of internal HTML files to PDF

- [2024139] CHM Input: Fix ToC entries that use fragments not supported

- E-book viewer: Fix searching for text next to hidden text not scrolling to the match

- [2024375] E-book viewer: Fix selection popup not showing for some books on some platforms when the selection is in the top line

- [2024433] DOCX Output: Fix multiple SVG images in the input document causing all the SVG images in the output to be just one of the input images

- [2023943] MOBI Input: Ignore another form of corruption in trailing bytes

:: improved recipes
- Foreign Affairs
- Nature
- Bloomberg
- LiveMint
- Hindu and Hindu Business Line
- Deautsche Welle
- Horizons
- Indian Express
- Psych
- Harper's Magazine

:: new recipes
- Radio Canada by quatorze
- Deutschland Funk by Armin Geller
}}}

{{{ 6.21.0 2023-06-13

:: new features

- DOCX Output: Add support for SVG images

  Now the generated DOCX will contain both the rasterized version of the SVG
  image and the original SVG image as the preferred source, which is supported
  by modern versions of Word.

- [2023367] E-book viewer: Allow configuring the actions triggered by touch gestures

- DOCX Input: Add support for SVG images

:: bug fixes

- Windows: Fix a regression in the previous release that could cause files to be deleted if one of the files/folders was open in another program while changing title/author in calibre

- [2023395] macOS: Fix extra dock icons visible when doing a job using Qt WebEngine such as converting to PDF or searching in Get books

- [2023476] macOS and Linux: Fix an error when changing metadata or deleting books whose files are owned by another user

- [2023377] CHM Input: Yet another regression opening CHM files with missing internal files on windows

- [2023431] CHM Input: Resolve absolute links to resource files from the root of the CHM file

:: improved recipes
- Guardian & Observer
- Harper's Magazine Print recipe
- Live Mint

:: new recipes
- The India Forum by unkn0wn

}}}

{{{ 6.20.0 2023-06-09

:: bug fixes

- [2021413] CHM Input: Fix a regression in the previous release that broke conversion of CHM files

- Windows: Make moving files in the calibre library folder more robust, locking folders in addition to files, before the start of the move

- [2023046] Get books: Update Barnes and Noble store plugin for website changes

- [2023189] Kindle output: Only re-encode JPEG images with EXIF metadata if the metadata contains actual transpose operations

- [2023041] PDF Output: Fix error when input document contains multiple instances of a font some with vertical metrics and some without

- PDF Output: Fix using CSS Multicolumns for body causing conversion to fail when header/footer is specified

- [2022035] MOBI Input: Fix a crash when converting some corrupted palmdoc compressed MOBI files

- [2021554] E-book viewer: Ensure CSS stylesheets are interpreted as UTF-8

:: improved recipes
- Foreign Affairs

:: new recipes
- Prospect Magazine UK (Free) by ping
}}}

{{{ 6.19.1 2023-05-29

:: new features

- HTML Input: Restrict adding of resources like images to only files within the folder hierarchy starting at the parent folder of the root HTML file
  Can be controlled by customizing the HTML to Zip plugin in Preferences->Plugins or the --allow-local-files-outside-root option to the
  ebook-convert command

:: bug fixes

- PDF Output: Fix regression in previous release causing non-English entries to be incorrectly encoded into the PDF bookmarks

- PDF Output: Fix regression in previous release that caused blank pages when generating headers or footers

- [2021367] Book list: Fix editing-in-place not pre-selecting existing text for some column types

- Amazon.de metadata download: Update for site changes

- PDF Output: Set /Creator and /Producer in /Info

- [2020906] Fix row height incorrect in Manage category dialog when blank

- [2021452] 6.19.1 fixes a bug in 6.19.0 that broke the edit metadata dialog

}}}

{{{ 6.18.1 2023-05-26

:: new features

- [2020603] Cover download: Allowing saving alternate covers to disk or in the book's data folder by right clicking on the cover

- [2020237] Content server: Allow disabling full text search via the web interface

- [2020233] When sending books to the device confirm the overwrite if the book already exists on the device

- E-book viewer: Handle horizontal wheel events as section jumps in paged mode

- Comic Input: When grayscaling comic images use 16bit gray instead of 8bit for better fidelity

  When using the PNG format for images this results in larger files but with better grayscaling fidelity.

- Add a new option in Preferences->Searching to disable keyboard searching in book list (i.e. you can turn off the behavior that pressing a key will jump to the first book whose title starts with that letter)

- [2018423] Manage categories dialog: Use alternating row colors and allow adjusting row height

- Allow assigning a keyboard shortcut in Preferences->Shortcuts to open the data folder of a book

- Various improvements to syntax highlighting for the Markdown long text editor

:: bug fixes

- [2018025] Fix a regression in 6.16 that broke restoring of the database

- Tag browser: Fix using F2 to edit items not allowing completion

- Book details: Fix formatting of text when copying all book details in narrow mode

- Book details: Fix copy all not respecting line breaks in fields

- [2018660] Fix a regression in previous release that broke scrolling when using the scroll_per_row tweak

- [2018548] Fix a regression in the previous release that broke the category manager dialog in some situations

- 6.18.1 fixes a regression that broke setting metadata and generating PDF files in the macOS and Linux binary builds


:: improved recipes
- NYTimes
- Economist
- Washington Post
- Irish Independent and Irish Times
- Live Mint
- Psych
- Hindu

:: new recipes
- Irish Times Free by unkn0wn
- elEconomista.es and El Confidencial by Hugo Meza

}}}

{{{ 6.17.0 2023-04-26

:: new features

- Font subsetting: Add support for WOFF format fonts and CID keyed fonts. Also further reduce file sizes when subsetting

- Book details: Show a link to open the data files folder when data files are present

- Template language: Add various functions to query the extra files associated with a book

- [2017195] Edit book: Compress images: Support compression of images in the WEBP format as well

- Comments editor: Add buttons to create links to data files and also to folders easily when inserting a link

- Allow displaying the id, formats and path builtin columns via Preferences->Add your own columns

- [2017232] Trash bin: Add a button to clear the bin

- Metadata editor: Use a dedicated editor with preview for custom columns that store Markdown formatted text

:: bug fixes

- Fix a regression in the previous release that could result in empty author folders remaining in the library when the author of a book is changed

- [2017373] Fix the data files associated with a book not being handled when using the Merge books and Copy to library functions

- Fix a regression in the previous release that broke some operations in the Manage tags/authors/etc. dialogs

- [2017217] Ensure metadata.opf is always written when deleting book even if it is not sequenced for backup

:: improved recipes
- Scientific American

}}}

{{{ 6.16.0 2023-04-20

:: new features

- [major] Allow storing extra data files with a book

  Right click the Add books button to add arbitrary files as "data files" to a book record.
  These are managed by calibre along with the book files, but cannot be used for conversion/viewing.
  Select a book and press the "O" key to view the data files in your file explorer.

- Allow undoing the deletion of books from the calibre library

  Now deleted books are stored in a calibre "Trash bin" from which they can be restored with
  a single click. To view the trash bin, right click the "Remove books" button.

- [2016070] Kobo driver: Add support for the new Kobo Elipsa 2E

- Book details: if an item has an associated link then offer that link in the item's context menu


:: bug fixes

- [2015617] Content server viewer: Fix end of chapter content being occasionally skipped when scrolling by screen full with multiple pages

- [2017130] E-book viewer: Fix a regression that caused notes from a different highlights to be shown in some situations

- [2015795] E-book viewer: Show an error if the user tries to search for only punctuation or spaces in the search modes that ignore these

- Fix custom columns not showing in Book details links from other libraries

:: improved recipes
- Frontline
- Outlook Magazine

:: new recipes
- Bar and Bench by unkn0wn
- The Washington Post Print Edition by unkn0wn
}}}

{{{ 6.15.1 2023-04-07

:: new features

- Allow adding external links to tags, series, publishers, etcetera in addition to authors

  The links show up as click-able icons in the book details panel. They can be set by right clicking the
  author/tag/etc. in the Tag browser and choosing "Manage"

- calibre:// URL scheme: Add support for a new type of URL that pops up the metadata of the specified book in a new window

  Works even with books not in the current library. See https://manual.calibre-ebook.com/url_scheme.html#open-a-book-details-window-on-a-book-in-some-library for details

- EPUB Output: Do not shrink images to fit the screen size by default, as modern readers do this themselves well enough. Can be controlled via an option in the EPUB Output section of the conversion dialog

- Edit metadata dialog: Add buttons to pop up the category editing windows easily

- [2012304] Metadata download: Allow specifying rules to transform publisher names in addition to author and tag names

- [2007764] Edit metadata dialog: Use both a colored border and an icon to indicate errors in line edits

- A new tweak in Preferences->Tweaks to control what program is run when clicking on URLs in calibre

:: bug fixes

- [2009586] E-book viewer: Fix a regression that caused incorrect highlight collision detection in some books

- E-book viewer: Fix images embedded inside SVG tags not available for viewing in a pop-up

- [2013972] DOCX Input: Do not ignore images that are present as fallbacks for a word drawing object

- Comic Input: When converting grayscaled PNG images to PNG ensure output images are stored as indexed PNG

- [2012797] Fix active tab not easy to distinguish in dark mode

- [2011755] Content server: Fix re-opening book from home page after making progress not opening to correct last read position when a user is logged in

- [2012760] Comments editor: When copying to clipboard, copy clean HTML rather than the junk Qt produces

- Version 6.15.1 fixes an issue with the new URL scheme popping up incorrect book details windows

:: improved recipes
- Saechsische Zeitung
- LA Times
- Mediapart
- Live Mint
- The Hindu

:: new recipes
- Tehelka by Areet Mahadevan
- The Wire by unkn0wn

}}}

{{{ 6.14.1 2023-03-16

:: new features

- [2007765] Edit metadata: When setting a cover from comic files allow choosing which page to use as the cover

- [2009304] Allow display of columns built from other columns as comments in Book details

- Comments editor: Add a shortcut for "Paste and match style" (Ctrl+Shift+V)

:: bug fixes

- [2004639] macOS: ToC Editor: Fix mouse becoming unusable when trying to create a new entry

- When computing title sorts strip leading and trailing quotes, not just leading quotes

- [2009268] Content server viewer: Fix searching only showing results from the current chapter onwards

- [2009735] Check book: Fix some incorrect line numbers reported in a few CSS error messages

- Fix regression in 6.14.0 that caused some generated resources to be excluded from the calibre source bundle

- [2011586] Fix regression in 6.14.0 that broke using paths with single quotes in them for the calibre library

- Fix ToC Editor on macOS in 6.14.0 not working inside the Edit book tool only

:: improved recipes
- Strange Horizons
- The Saturday Paper
- New Scientist
- The Mainichi
- DR Nyheder
- New York Magazine
- Bloomberg
- Deccan Herald
}}}

{{{ 6.13.0 2023-02-17

:: new features

- Content server: E-book viewer: Long tapping on an image now causes it to be displayed in an internal popup rather than a new window as some browsers block the creation of new windows

:: bug fixes

- E-book viewer: Fix some adjacent highlights with nothing in between them not being displayed.

- [2006726] Content server: Workaround for Safari regression causing bookmarks to disappear on reload

- [2007039] E-book viewer: Read aloud: Fix a regression in the previous release that caused the Read aloud controls to not reappear when Read aloud is canceled and restarted

- [2006062] E-book viewer: Read aloud: Fix a regression in the previous release that caused an error when using Read aloud on a chapter with no text, such as the cover page

- E-book viewer: Fix a regression that caused a spurious error on Windows when reading out selected text

- [2007165] Fix a regression in calibre 5.0 that broke sorting the device view by title if one of the books has an empty title

- Edit book: Spell Check dialog: Fix second word not getting selected when after first word is fixed

- [2004621] Improve hover highlight color in tree views

:: improved recipes
- CNN
- Bloomberg

:: new recipes
- The Economist Espresso by unkn0wn
- Science X by unkn0wn
- Horizons by unkn0wn
- Deccan Herald by unkn0wn
- The Monthly by unkn0wn
}}}

{{{ 6.12.0 2023-02-03

:: new features

- E-book viewer: Read aloud: On Windows switch to using the new Microsoft speech subsystem with access to more voices

  Note that this means that old voice, speed and audio devices setting will not be used so a reconfiguration might be needed.

- [2003712] calibre:// URL scheme: allow specifying a Virtual library for show_book URLs

- [2003227] Add by ISBN: Allow adding using identifiers other than ISBN as well

- Update bundled Qt to 6.4 this means calibre on macOS is now only supported on Big Sur and newer

- Spell check dialog: Allow up and down arrow keys to work regardless of focus

- [2002257] Allow multiple Template tester dialogs

:: bug fixes

- Windows MTP device driver: Ignore failure to enumerate objects inside non-root folders

  There are apparently a lot of devices out there that fail in this way.
  So rather than aborting the scan simply ignore the folder.

- Book list: Fix a regression in the previous release that broke dragging to select multiple books

- [2004197] Content server viewer: Fix reload book not actually reloading until the browser is also refreshed

- [2003916] E-book viewer: Fix occasional false warning about highlight being overwritten

- [2003908] E-book viewer: Fix detection of selected highlights when all text is selected

- [2003729] Fix an error when embedding metadata into a large number of books

- [2004522] When updating metadata in EPUB 2 files and no language is specified, do not remove the <dc:language> tag as this causes epubcheck to complain. Instead set the language to "und"

- [2004083] Wireless device driver: Remove the timeout for initial connection

- [2003652] Use an icon rather than a color to report errors in fields and the search box

- Conversion dialog: Regex builder: Workaround bug in Qt that prevented searching for non breaking spaces in the wizard used to test search expressions

- [2002864] Spell check dialog: move down after correcting word, not up

- [2002534] Get books: Fix Mobileread store plugin not working

:: improved recipes
- Jerusalem Post
- LiveMint
- The Seattle Times
- India Today
- Outlook Magazine
- Live Mint
- Irish Independent
- Irish Times

:: new recipes
- Boston Globe Print Edition by unkn0wn
- Observer Reach Foundation by unkn0wn
}}}

{{{ 6.11.0 2023-01-06

:: new features

- Edit book: Check book: Allow automatic fixing of various simple CSS errors

- E-book viewer: When Read aloud is speaking, make the control bar translucent so that words under the bar are visible

- Edit book: Switch to a new library (stylelint) for find problems in CSS as the old library was no longer maintained.

- Edit book: File browser: Allow using keyboard shortcuts to re-order the spine

- [1982532] calibredb list: Allow specifying multiple fields for --sort-by

- [2000037] Check library: Allow opening the book folder easily

:: bug fixes

- Fix windows not being moved onto the current monitor when they were previously visible on a removed monitor that was to the left of the current monitor

- [1999995] Book list: Fix a regression in the previous release that broke drag and drop of multiple books

- [2000877] Fix detection of Tolino Vision 6 on macOS/Linux

- [2001880] Content server: Fix auto full screen not working when continuing to read books with user account enabled

- Edit book: Set semantics: Fix error when setting the "Notes" semantic

- [1999956] HTMLZ output: Fix images referred to in CSS stylesheets not being converted

- [2000881] Book details panel: Fix HTML comment tags in the comments breaking display of book details

- Content server home page: When showing recently read books from across devices hide the entries for which loading the cover fails

- Windows Text-to-speech: Do not fail to configure if one of the voices has no defined language

- Fix a regression in calibre 5 that broke using a file for the --extra-css option of ebook-convert

- Content server FTS: Fix page header bar not visible

- Content server: Fix identifiers from third party metadata download plugins not becoming clickable links on the book details page

- Edit book: Warn when saving will overwrite a read-only file

- Fix restoring geometry of maximized/fullscreen dialogs forcing them visible

- [1999936] Fix a regression in the previous release that caused spurious error message when doing some out of band searches

- Fix a regression in the previous release that broke choosing new programs for the Open with function

:: improved recipes
- PC World
- HNA
- Caravan Magazine
- Harvard Business Review
- Various Israeli news sources

:: new recipes
- NHK News - by Richard A. Steps
- Globes in English by barakplasma
}}}

{{{ 6.10.0 2022-12-16

:: new features

- [major] Content server: Add support for searching the full text of books. Simply click the FTS link on the search page to start a full text search.

- [1998557] Content server: When using user accounts, the homepage now shows recently read books from any device not just the current device

- [1999685] Kobo driver: Bump the max supported firmware version

- [1998780] Conversion: New Output profile for the Kindle Scribe

- [1998705] Check library: Allow ignoring folder names as well as files names

:: bug fixes

- [1999349] Edit book: Fix various formatting operations not inserting the tags in the correct place in the presence of non-BMP characters

- Edit book: Use <s> instead of <strike> for strikethrough

- [1998899] Edit book: Fix export saved search to search panel not preserving the wrap checkbox state

- [1998767] Content server: Redirect the index page to always have trailing slash when using URL prefixes

- Book list: Workaround for change in Qt 6 behavior where clicking on an already selected row does not deselect other rows

- [1998165] Windows: Fix a regression in calibre 6 causing Open with to not extract icons from EXE files

:: improved recipes
- Indian Express
- Financial Times
- TIME Magazine
- Hindu Business Line Print Edition
- Arts and Letters Daily
- Frontline
- Sportstar
- New Yorker

:: new recipes
- Fokus by Henrik Holm
- Press Information Bureau by unkn0wn
- Himal Southasian by unkn0wn
- Indian Express Print Edition by unkn0wn
}}}

{{{ 6.9.0 2022-11-25

:: new features

- E-book viewer: When exporting highlights as plain text include titles from chapters at all levels not just the first level

- Edit book: Reports: Show the number of words per file in the Files section of the report

- Windows builds: sign DLLs in addition to EXEs to make Microsoft's new "Smart App Control" tool happy

- Sending by email: When adding comments also add series

- [1990730] Nook driver: Put files in NOOK/Books instead of NOOK/My Files on recent nook devices so they are all listed in one place in the NOOK UI

- calibredb list: Allow using a template as one of the returned fields

- Tag browser: Add context menu action to turn on/off sub-categorization for a category

:: bug fixes

- [1996802] Merging books: Fix title sort not being updated when the title is updated

- Content server viewer: Fix incorrect sorting of highlights in the same paragraph

- Content server viewer: When exporting highlights as text include chapter titles

- Improve rendering of the separator handle dots introduced in the previous release

- Edit book: Fix regression in previous release causing applying any container update marking all open image editors as modified

- Fix a regression in the previous release that caused copying book details to clipboard to use unix line endings on windows

:: improved recipes
- Bloomberg
- The Globe and Mail
- Spectator Magazine
- The New York Times
- The Hindu
- MIT Technology Review

}}}

{{{ 6.8.0 2022-11-04

:: new features

- Allow customizing the buttons available to the right of the search bar in the main calibre window via Preferences->Toolbars & menus->The buttons on the searchbar

- [1994065] Book details panel: Allow adjusting the space used by the cover with a splitter

- Make splitter handles more visible in the calibre UI style

- [1994136] When sending by email to Kindle do not include the author in the filename as Amazon is currently reading the author from the file metadata but not the title

:: bug fixes

- [1993051] Book list: Fix incorrect rendering of yes/no icons when they are configured to have only two values

- [1990730] Nook driver: Send books to the NOOK folder for the 2021 Nook model as well

- Improve performance in very large libraries of various UI operations such as right clicking, marking books, etc.

- Fix edit metadata dialog not remembering its position and improve how calibre restores window position and size on multi-monitor systems

- Conversion: Fix CSS styles applied to SVG elements being discarded

- [1995551] EPUB Input: Fix empty Adobe page number template file causing conversion to fail

- [1995214] E-book viewer: Fix rendering of comments in metadata display when using a dark color scheme

- [1994988] AZW3 Input: Fix svg images that use a prefix for the SVG namespace not being recognized

- Edit book: Fix double clicking in the see what changed dialog not opening the file in the editor since calibre 6.0

- Edit book: Fix modified indicator on images not working correctly when replacing the image

- Amazon metadata download: Adapt the plugin for website changes

:: improved recipes
- Army and Navy Times
- eenadu_ap
- Handelsblatt

:: new recipes
- Fifty Two by unkn0wn
- Bloomberg and Bloomberg Business Week by unkn0wn
}}}

{{{ 6.7.0 2022-10-14

:: new features

- Template language: A new "Python template mode" which allows using arbitrary Python code in templates

- [1992273] Tag browser: Allow removing format from selected books by right clicking on the format in the Tag browser

- [1991597] E-book viewer: Ask for confirmation when creating a highlight that will overwrite existing highlights

- Book list: Allow changing column widths via a dedicated dialog by right clicking on column headers

:: bug fixes

- [1992278] E-book viewer: Fix a regression that broke adding of new lookup sources

- [1991504] E-book viewer: Fix copy to clipboard not ignoring text from elements that are marked as non user selectable

- [1992244] Content server: When adding books, run all file type plugins before reading metadata

- Edit book: Preview panel: In dark mode when all of the background/foreground/link colors are set to "No change" do not render the book using dark colors

- Version 6.7.1 fixes a regression in the previous release that broke the delete specific format from book function

:: improved recipes
- The Athletic
- der Standard
- The Economic Times India Print Edition
- Indian Express
- India Today Magazine
- Caravan Magazine
}}}

{{{ 6.6.1 2022-09-30

:: new features

- Book details: allow displaying multi-valued categories such as tags on separate lines via Preferences->Look & feel->Book details

- [1989813] Tag browser: When searching the Tag browser allow also filtering the book list to show only books that match one of the categories currently shown in the Tag browser.

To use enable the two Preferences: "Preferences->Look & feel->Tag browser->Hide empty categories" and "Find shows all items that match".
Then, when searching the Tag browser, press Ctrl+Alt+Shift+F to restrict the displayed books.

- [1990507] Edit book: When right clicking on HTML files in EPUB 3 books, allow marking them as the Table of Contents (NAV document)

:: bug fixes

- [1990185] EPUB Output: Fix converting a document with obfuscated fonts to EPUB 3 not working

- [1990660] Edit book: Fix an error when processing books that contain comments inside unknown CSS @ rules

- [1989722] Content server: Fix jumping to locations such as bookmarks not working on iPhone/iPad running iOS >= 15

- [1990766] Font subsetting: Fix :first-line and :first-letter pseudo classes not being handled correctly

- Workaround for Amazon's email delivery service not reading metadata from inside ebook files

- Edit book: File list: Fix pressing Tab key while renaming a file not starting the rename of the next file

- Version 6.6.1 fixes a regression that caused the Edit metadata window to not remember its last used size.
  Note that you will have to resize it once after updating to 6.6.1, after which the size will be remembered.

:: improved recipes
- SCMP
- Spectator Magazine
- Spiegel Online International
- Engadget
}}}

{{{ 6.5.0 2022-09-16

:: new features

- Kobo driver: support the new Kobo Clara 2e

- [1989631] When running calibre with the --with-library command line flag and calibre is already running, switch to the specified library in calibre

- [1988443] E-book viewer: Ask for confirmation when deleting a custom highlight style

- [1988609] Do not show the virtual libraries tab bar when no virtual libraries are present

- Tag mapper: When specifying the replacement tag allow completion from the tags in the currently open library

- Template language: New functions strcasecmp() and to_hex()

:: bug fixes

- [1989177] Comments editor: Workaround for Qt inserting invalid font-weight when converting a paragraph to a heading

- [1988590] E-book viewer: When displaying highlights do not group highlights from different chapters when the chapter titles are identical

- Tag browser: Fix error if a User category contains a reference to a deleted custom column

- [1989282] When sending books by email to the Kindle and PocketBook email delivery services use random subject and filenames consisting of simple English letters to try to workaround various bugs in their email processing code

:: improved recipes
- The Wall Street Journal
- Open Magazine
- The Baffler
- Dark Reading
- New York Times
- NYTimes Cooking
- NYTimes Sports Beat
- Outlook Magazine
- Foreign Affairs

}}}

{{{ 6.4.0 2022-09-02

:: new features

- [1987011] Conversion pipeline: Add support for !important when flattening CSS rules

- [1986786] Content server: Use the chapter title as the base bookmark name when creating new bookmarks

- Allow changing the search order when clicking on items in the Tag browser (Preferences->Look & feel->Tag browser->Hierarchy and searching)

- [1986500] Check library: Make vacuuming the full text database optional as it is very slow and memory intensive

- [1987235] Tag browser: Move the preferences for controlling the order and display of categories in the Tag browser from Preferences->Tweaks to Preferences->Look & feel->Tag browser

- [1984121] User category editor: Hide items not visible in the Tag browser

- Allow adding a button to show the Manage categories window to the toolbars via Preferences->Toolbars & menus

- Google metadata download: When excluding results from a web search because they don't match the specified title/author ignore diacritics, accents, etc.

:: bug fixes

- [1986963] E-book viewer: Lookup: Google dictionary: Add some padding at the left and right margins

- [1985855] E-book viewer: Lookup word in Google dictionary: Fix meanings of some words not being shown in the user's preferred language

- [1987390] Fix calibredb backup_metadata --all operating only on dirty books not all books

- [1987557] Do not VACUUM FTS db when exporting library as it can be very slow

- Windows: Nicer error message when attempting to run viewer/editor on machine without MediaPack installed

- Edit book: Reports: Fix rendering of images in the images report table

- [1986412] Content server: Fix formatting of dates for custom columns using ISO format

:: improved recipes
- Live Law and Live Mint
- Financial Times and MIT Technology Review
- Business Standard and Indian Express
- Nautilus
- High Country News
- Outlook Business Magazine

:: new recipes
- Brhat by Vishwas Vasuki
- Cachys Blog by Volker Heggemann
- Various Russian and Ukranian news sources by bugmen00t
}}}

{{{ 6.3.0 2022-08-12

:: new features

- E-book viewer: Allow searching for nearby words using a new "Nearby words" search mode

- calibredb: New fts_search and fts_index commands to perform full text searching from the command line

- [1985021] Image viewing popup: Allow zooming using the standard shortcuts of Ctrl+plus/minus

:: bug fixes

- Fix a regression in calibre 6.0 that broke remembering the previous sort order for a column

- [1983484] Fix a regression in calibre 6.0 that broke processing of very high resolution images

- [1983230] Full text search: Fix error when using restrict searched books and more than 900 books are present in the searched list

- E-book viewer: Fix parsing of CSS styles with @supports rules not working

- E-book viewer: Speed up initial render of books with lots of CSS in <style> tags by not prettying the CSS

- [1983126] Google books metadata download: Fix paragraphs not being recognized

- Content server: Fix light background for comments editor in dark mode

- [1985058] Content server: Fix margin and body background color mismatch when reading books with a non-white/black color scheme

- [1983271] Content server: Fix long tapping in the notes edit area incorrectly changing the highlight extent

- Google search engine: Fix for different URL encoding used by Google servers in Portugal

- Check library: Fix vacuum not running on FTS db

:: improved recipes
- Wirtschaft Woche
- Scientific American
- Popular Science
- Mediapart
- MIT Technology Review
- Indian Express
- Eenadu

:: new recipes
- Various Russian and Ukranian news sources by bugmen00t
}}}

{{{ 6.2.1 2022-07-29

:: new features

- Full text search: Ignore soft hyphens when extracting searchable text from books. Note that you will have to re-index your library to take advantage of this.

- Content server: Have the Read button open PDF files in the browsers builtin PDF viewer rather than the calibre viewer since the calibre viewer is not well suited to PDF

- Kobo driver: Add support for new firmware

- Create icon theme dialog: Add a checkbox to install the newly created theme into calibre

- Allow re-indexing a book for FTS by right clicking the Book details panel

:: bug fixes

- [1982060] Content server: Workaround for Chrome bug causing multiple sign in prompts when connecting to the server after restarting Chrome

- Fix a regression in 6.0 that broke rendering of first page of EPUB as cover when the EPUB has no actual cover

- [1981886] Content server: Fix a regression in 6.0 that caused incorrect rendering of comments metadata in the book details panel in dark mode

- [1982743] FB2 Input: Fix a regression in 6.0 that broke conversion of FB2 on macOS

- [1982502] Metadata download from Google: Switch to making the queries via a Google web search as this finds some books that searching via the API does not

- [1982651] Book details panel: Fix clicking on items from an enumerated column containing ampersands not searching correctly

- Image editor: Do not allow initial mouse drag to create selection rect outside the image bounds

- E-book viewer: Fix clicking on ToC entries moving keyboard focus to the ToC search box when the ToC window is floating

- Fix a regression in 6.0 that caused the default cover to be rendered small in some contexts

- [1981882] Various bug fixes related to the new dark/light icon theme switching. Make the icons more consistent even when using the system theme. Use calibre specific file type icons when using the non native file dialogs. Allow creating dark/light override icons manually in the configuration folder.

- [1981909] Disable the color theme setting when using system style

- When using a fixed color palette and the system colors are of different type enforce the color palette

- [1982050] Ignore Qt generated application palette changes when using a fixed palette

- In the icon theme chooser dialog show light and dark themes only in the light and dark tabs

- [1982035] Welcome wizard: Fix device names not being translated correctly leading to the same name being repeated for some devices

- Read aloud: Fix spurious error message on Linux about voices not being installed

- Linux binaries: Bundle brotli and graphite2 as well as Qt links against them

- FTS dialog: When keyboard navigation changes the current item ensure it stays visible

- [1981887] Binary builds: Fix Qt TLS backends not included

- Fix Qt WebEngine creating cache folders outside of the calibre cache directory

- Version 6.2.1 fixes a regression in 6.2.0 that caused the Read button in the Content server to only work for PDF books

:: improved recipes
- Frontline
- HBR
- The Australian
- India Today
- Indian Express
- India Today
- Live Mint
- The Atlantic

:: new recipes
- The Athletic by unkn0wn
- Various Russian and Ukranian news sources by bugmen00t
}}}

{{{ 6.1.0 2022-07-16

:: new features

- Full text search: Add a button to re-index a book, useful if the book's contents have been changed outside calibre

- Search queries now support quoting using "docstrings" for easier escaping

- Linux installer: Check for libEGL as the QtGui module in Qt 6 links against it and many Linux servers don't have it installed

:: bug fixes

- macOS: Blacklist older versions of the DeDRM plugin as they caused crashes and failures to add books.

- [1981453] Fix a regression in 6.0 that caused crashes in the Manage authors dialog

- Fix a regression in 6.0 that broke touch screen interaction

- [1981627] Fix a regression in 6.0 that caused a few checkboxes to stop working

- [1981629] Linux: Fix a regression in 6.0 that broke handling of mouse clicks on some Wayland systems with a touchpad

- ToC Editor: Fix a regression in 6.0 that broke styling/images in the preview panel

- Windows: Fix window titlebars not dark in dark mode

- Full text search: Show a warning when indexing/searching a library on an FAT drive

- News download: Do not add aborted/failed article titles to the comments metadata

- Full text search: Fix books edited with the Edit book tool not being automatically re-indexed

- [1981438] HTML Input: Fix handling of deeply nested files on Windows

- [1981188] Fix a regression preventing using a non-integer value for the tweak to change book details font size

- Fix moving library not moving the full text search index

- Fix some custom icons in the calibre config directory not overriding the theme/builtin icons

- Linux installer: Fix glibc version check also being done when installing older versions

- Windows installer: Refuse to install on Windows 8 as thanks to Qt 6 calibre 6 does not work on Windows 8

- Update the BigBookSearch metadata plugin for website changes

:: improved recipes
- The Economic Times India
}}}

{{{ 6.0.0 2022-07-11
:: new features

- [major] For details on the major changes in calibre between 6.0 and 5.0, see https://calibre-ebook.com/new-in/fifteen

- [major] Full text search: You can now search the entire text of all books in your calibre library

- [major] Support for new CPU architectures: Apple Silicon and ARM64 on Linux. Support for 32bit CPUs has been dropped because Qt 6 does not support them

- Dark mode in calibre is now controlled via a setting in Preferences->Look & feel rather than an environment variable

- Allow choosing different icon themes for light and dark mode in Preferences->Look & feel

- Upgrade calibre to use Qt 6. This means that some no longer maintained third party plugins may not work, though most plugins have already been ported

}}}

{{{ 5.44.0 2022-06-17

:: new features

- [1976105] Amazon metadata download: Add an option to prefer the Kindle edition when multiple book types are returned by the search (Preferences->Metadata download->Configure the Amazon plugin)

- Kobo driver: Support for updated firmware

- [1977681] Allow customizing how yes/no columns are displayed (Preferences->Add your own columns)

- Manage tags dialog: If tags are present in the add tags input when OK is clicked, add them automatically, without needing to click the plus button first

:: bug fixes

- [1978500] Edit book: Live CSS: Fix @namespace rules causing jumping to rule definition to go to the wrong definition

- Workaround for Apple bug in macOS 13 that prevents device detection

- Don't use commas in filenames when sending to pbsync and kindle email addresses

- Edit book: When quitting while a save is in progress and the save completes while the confirmation popup is visible, don't abort the quit.

:: improved recipes
- Harvard Business Review
- Philosophy Now
- Sydney Morning Herald
- Haaretz
- Indian Express
- Hindi Business Line
- The New York Times
- Nature
- Eenadu
- Scientific American
- Business Today
- Irish Times
- FAZ.net
- Le Monde
- Economist

:: new recipes
- Nautilus by unkn0wn
- The Healthy from Reader's Digest by Stephen Genusa
- Business Standard Print Edition by unkn0wn
- The Economic Times India Print Edition by unkn0wn
}}}<|MERGE_RESOLUTION|>--- conflicted
+++ resolved
@@ -23,8 +23,6 @@
 # - title by author
 # }}}
 
-<<<<<<< HEAD
-=======
 {{{ 7.20.0 2024-10-18
 
 :: new features
@@ -125,7 +123,6 @@
 - NYT News based on feeds by unkn0wn
 }}}
 
->>>>>>> 4134e4cc
 {{{ 7.18.0 2024-09-13
 
 :: new features
