--- conflicted
+++ resolved
@@ -613,28 +613,10 @@
 from calibre.devices.kobo.driver import KOBO
 from calibre.devices.bambook.driver import BAMBOOK
 
-<<<<<<< HEAD
-from calibre.ebooks.metadata.fetch import KentDistrictLibrary, Amazon
-from calibre.ebooks.metadata.douban import DoubanBooks
-from calibre.ebooks.metadata.isbndb import ISBNDB
-from calibre.ebooks.metadata.google_books import GoogleBooks
-from calibre.ebooks.metadata.nicebooks import NiceBooks, NiceBooksCovers
-# from calibre.ebooks.metadata.amazon import Amazon , AmazonSocial
-from calibre.ebooks.metadata.fictionwise import Fictionwise
-from calibre.ebooks.metadata.covers import OpenLibraryCovers, \
-        AmazonCovers, DoubanCovers #, LibrarythingCovers
-=======
->>>>>>> 3b78209a
 from calibre.library.catalog import CSV_XML, EPUB_MOBI, BIBTEX
 from calibre.ebooks.epub.fix.unmanifested import Unmanifested
 from calibre.ebooks.epub.fix.epubcheck import Epubcheck
 
-<<<<<<< HEAD
-plugins = [HTML2ZIP, PML2PMLZ, TXT2TXTZ, ArchiveExtract, GoogleBooks, ISBNDB, Amazon, #AmazonSocial,
-        KentDistrictLibrary, DoubanBooks, NiceBooks, CSV_XML, EPUB_MOBI, BIBTEX, Unmanifested,
-        Epubcheck, OpenLibraryCovers, AmazonCovers, DoubanCovers, #LibrarythingCovers,
-        NiceBooksCovers]
-=======
 plugins = [HTML2ZIP, PML2PMLZ, TXT2TXTZ, ArchiveExtract, CSV_XML, EPUB_MOBI, BIBTEX, Unmanifested,
         Epubcheck, ]
 
@@ -649,18 +631,20 @@
 
 # }}}
 else:
-    from calibre.ebooks.metadata.fetch import GoogleBooks, ISBNDB, Amazon, \
-        KentDistrictLibrary
+    from calibre.ebooks.metadata.fetch import KentDistrictLibrary, Amazon
     from calibre.ebooks.metadata.douban import DoubanBooks
+    from calibre.ebooks.metadata.isbndb import ISBNDB
+    from calibre.ebooks.metadata.google_books import GoogleBooks
     from calibre.ebooks.metadata.nicebooks import NiceBooks, NiceBooksCovers
+    # from calibre.ebooks.metadata.amazon import Amazon , AmazonSocial
+    from calibre.ebooks.metadata.fictionwise import Fictionwise
     from calibre.ebooks.metadata.covers import OpenLibraryCovers, \
-            AmazonCovers, DoubanCovers
+            AmazonCovers, DoubanCovers #, LibrarythingCovers
 
     plugins += [GoogleBooks, ISBNDB, Amazon,
         OpenLibraryCovers, AmazonCovers, DoubanCovers,
         NiceBooksCovers, KentDistrictLibrary, DoubanBooks, NiceBooks]
 
->>>>>>> 3b78209a
 plugins += [
     ComicInput,
     EPUBInput,
