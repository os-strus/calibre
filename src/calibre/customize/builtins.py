--- conflicted
+++ resolved
@@ -631,23 +631,6 @@
 plugins += [GoogleBooks, Amazon, OpenLibrary, ISBNDB, OverDrive]
 
 # }}}
-<<<<<<< HEAD
-else:
-    from calibre.ebooks.metadata.fetch import KentDistrictLibrary, Amazon
-    from calibre.ebooks.metadata.douban import DoubanBooks
-    from calibre.ebooks.metadata.isbndb import ISBNDB
-    from calibre.ebooks.metadata.google_books import GoogleBooks
-    from calibre.ebooks.metadata.nicebooks import NiceBooks, NiceBooksCovers
-    # from calibre.ebooks.metadata.amazon import Amazon , AmazonSocial
-    from calibre.ebooks.metadata.fictionwise import Fictionwise
-    from calibre.ebooks.metadata.covers import OpenLibraryCovers, \
-            AmazonCovers, DoubanCovers #, LibrarythingCovers
-
-    plugins += [GoogleBooks, ISBNDB, Amazon,
-        OpenLibraryCovers, AmazonCovers, DoubanCovers,
-        NiceBooksCovers, KentDistrictLibrary, DoubanBooks, NiceBooks]
-=======
->>>>>>> bb57816a
 
 plugins += [
     ComicInput,
