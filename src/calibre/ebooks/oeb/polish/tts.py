--- conflicted
+++ resolved
@@ -520,13 +520,8 @@
         for i, s in enumerate(pfd.sentences):
             audio_data, duration = audio_map[s]
             wav.write(audio_data)
-<<<<<<< HEAD
-            make_par(container, seq, html_href, audio_href, s.elem_id, pos, duration)
-            pos += duration
-=======
             make_par(container, seq, html_href, audio_href, s.elem_id, file_duration, duration)
             file_duration += duration
->>>>>>> 4134e4cc
         if len(seq):
             seq[-1].tail = seq.text[:-2]
         wav.seek(0)
