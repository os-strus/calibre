'''
Retrieve and modify in-place Mobipocket book metadata.
'''

from __future__ import with_statement

__license__   = 'GPL v3'
__copyright__ = '2009, Kovid Goyal kovid@kovidgoyal.net and ' \
    'Marshall T. Vandegrift <llasram@gmail.com>'
__docformat__ = 'restructuredtext en'

from struct import pack, unpack
from cStringIO import StringIO
from datetime import datetime

from calibre.ebooks.mobi import MobiError
from calibre.ebooks.mobi.writer import rescale_image, MAX_THUMB_DIMEN
from calibre.ebooks.mobi.langcodes import iana2mobi

import struct

class StreamSlicer(object):

    def __init__(self, stream, start=0, stop=None):
        self._stream = stream
        self.start = start
        if stop is None:
            stream.seek(0, 2)
            stop = stream.tell()
        self.stop = stop
        self._len = stop - start

    def __len__(self):
        return self._len

    def __getitem__(self, key):
        stream = self._stream
        base = self.start
        if isinstance(key, (int, long)):
            stream.seek(base + key)
            return stream.read(1)
        if isinstance(key, slice):
            start, stop, stride = key.indices(self._len)
            if stride < 0:
                start, stop = stop, start
            size = stop - start
            if size <= 0:
                return ""
            stream.seek(base + start)
            data = stream.read(size)
            if stride != 1:
                data = data[::stride]
            return data
        raise TypeError("stream indices must be integers")

    def __setitem__(self, key, value):
        stream = self._stream
        base = self.start
        if isinstance(key, (int, long)):
            if len(value) != 1:
                raise ValueError("key and value lengths must match")
            stream.seek(base + key)
            return stream.write(value)
        if isinstance(key, slice):
            start, stop, stride = key.indices(self._len)
            if stride < 0:
                start, stop = stop, start
            size = stop - start
            if stride != 1:
                value = value[::stride]
            if len(value) != size:
                raise ValueError("key and value lengths must match")
            stream.seek(base + start)
            return stream.write(value)
        raise TypeError("stream indices must be integers")

    def update(self, data_blocks):
        # Rewrite the stream
        stream = self._stream
        base = self.start
        stream.seek(base)
        self._stream.truncate(base)
        for block in data_blocks:
            stream.write(block)

    def truncate(self, value):
        self._stream.truncate(value)

class MetadataUpdater(object):
    def __init__(self, stream):
        self.stream = stream
        data = self.data = StreamSlicer(stream)
        self.type = data[60:68]

        if self.type != "BOOKMOBI":
            return

        self.nrecs, = unpack('>H', data[76:78])
        record0 = self.record0 = self.record(0)
        self.encryption_type, = unpack('>H', record0[12:14])
        codepage, = unpack('>I', record0[28:32])
        self.codec = 'utf-8' if codepage == 65001 else 'cp1252'
        image_base, = unpack('>I', record0[108:112])
        flags, = self.flags, = unpack('>I', record0[128:132])
        have_exth = self.have_exth = (flags & 0x40) != 0
        self.cover_record = self.thumbnail_record = None
        self.timestamp = None

        self.pdbrecords = self.get_pdbrecords()
        if not have_exth:
            self.create_exth()

        # Fetch timestamp, cover_record, thumbnail_record
        self.fetchEXTHFields()

    def fetchEXTHFields(self):
        stream = self.stream
        record0 = self.record0

        # 20:24 = mobiHeaderLength, 16=PDBHeader size
        exth_off = unpack('>I', record0[20:24])[0] + 16 + record0.start
        image_base, = unpack('>I', record0[108:112])

        # Fetch EXTH block
        exth = self.exth = StreamSlicer(stream, exth_off, record0.stop)
        nitems, = unpack('>I', exth[8:12])
        pos = 12
        # Store any EXTH fields not specifiable in GUI
        for i in xrange(nitems):
            id, size = unpack('>II', exth[pos:pos + 8])
            content = exth[pos + 8: pos + size]
            pos += size

            if id == 106:
                self.timestamp = content
            elif id == 201:
                rindex, = self.cover_rindex, = unpack('>I', content)
                self.cover_record = self.record(rindex + image_base)
            elif id == 202:
                rindex, = self.thumbnail_rindex, = unpack('>I', content)
                self.thumbnail_record = self.record(rindex + image_base)

    def patch(self, off, new_record0):
        # Save the current size of each record
        record_sizes = [len(new_record0)]
        for i in range(1,self.nrecs-1):
            record_sizes.append(self.pdbrecords[i+1][0]-self.pdbrecords[i][0])
        # And the last one
        record_sizes.append(self.data.stop - self.pdbrecords[self.nrecs-1][0])

        # pdbrecord[0] is the offset of record0.  It will not change
        # record1 offset will be offset of record0 + len(new_record0)
        updated_pdbrecords = [self.pdbrecords[0][0]]
        record0_offset = self.pdbrecords[0][0]
        updated_offset = record0_offset + len(new_record0)

        for i in range(1,self.nrecs-1):
            updated_pdbrecords.append(updated_offset)
            updated_offset += record_sizes[i]
        # Update the last pdbrecord
        updated_pdbrecords.append(updated_offset)

        # Read in current records 1 to last
        data_blocks = [new_record0]
        for i in range(1,self.nrecs):
            data_blocks.append(self.data[self.pdbrecords[i][0]:self.pdbrecords[i][0] + record_sizes[i]])

        # Rewrite the stream
        self.record0.update(data_blocks)

        # Rewrite the pdbrecords
        self.update_pdbrecords(updated_pdbrecords)

        # Truncate if necessary
        if (updated_pdbrecords[-1] + record_sizes[-1]) < self.data.stop:
            self.data.truncate(updated_pdbrecords[-1] + record_sizes[-1])
        else:
            self.data.stop = updated_pdbrecords[-1] + record_sizes[-1]

    def patchSection(self, section, new):
        off = self.pdbrecords[section][0]
        self.patch(off, new)

    def create_exth(self, exth=None):
        # Add an EXTH block to record 0, rewrite the stream
        # self.hexdump(self.record0)

        # Fetch the title
        title_offset, = struct.unpack('>L', self.record0[0x54:0x58])
        title_length, = struct.unpack('>L', self.record0[0x58:0x5c])
        title_in_file, = struct.unpack('%ds' % (title_length), self.record0[title_offset:title_offset + title_length])

        # Adjust length to accommodate PrimaryINDX if necessary
        mobi_header_length, = unpack('>L', self.record0[0x14:0x18])
        if mobi_header_length == 0xe4:
            # Patch mobi_header_length to 0xE8
            self.record0[0x17] = "\xe8"
            self.record0[0xf4:0xf8] = pack('>L', 0xFFFFFFFF)
            mobi_header_length = 0xe8

        # Set EXTH flag (0x40)
        self.record0[0x80:0x84] = pack('>L', self.flags|0x40)

        if not exth:
            # Construct an empty EXTH block
            pad = '\0' * 4
            exth = ['EXTH', pack('>II', 12, 0), pad]
            exth = ''.join(exth)

        # Update title_offset
        self.record0[0x54:0x58] = pack('>L', 0x10 + mobi_header_length + len(exth))

        # Create an updated Record0
        new_record0 = StringIO()
        new_record0.write(self.record0[:0x10 + mobi_header_length])
        new_record0.write(exth)
        new_record0.write(title_in_file)

        # Pad to a 4-byte boundary
        trail = len(new_record0.getvalue()) % 4
        pad = '\0' * (4 - trail) # Always pad w/ at least 1 byte
        new_record0.write(pad)

        #self.hexdump(new_record0.getvalue())

        # Rebuild the stream, update the pdbrecords pointers
        self.patchSection(0,new_record0.getvalue())

        # Update record0
        self.record0 = self.record(0)

    def hexdump(self, src, length=16):
        # Diagnostic
        FILTER=''.join([(len(repr(chr(x)))==3) and chr(x) or '.' for x in range(256)])
        N=0; result=''
        while src:
           s,src = src[:length],src[length:]
           hexa = ' '.join(["%02X"%ord(x) for x in s])
           s = s.translate(FILTER)
           result += "%04X   %-*s   %s\n" % (N, length*3, hexa, s)
           N+=length
        print result

    def get_pdbrecords(self):
        pdbrecords = []
        for i in xrange(self.nrecs):
            offset, a1,a2,a3,a4 = struct.unpack('>LBBBB', self.data[78+i*8:78+i*8+8])
            flags, val = a1, a2<<16|a3<<8|a4
            pdbrecords.append( [offset, flags, val] )
        return pdbrecords

    def update_pdbrecords(self, updated_pdbrecords):
        for (i, pdbrecord) in enumerate(updated_pdbrecords):
            self.data[78+i*8:78+i*8 + 4] = pack('>L',pdbrecord)

        # Refresh local copy
        self.pdbrecords = self.get_pdbrecords()

    def dump_pdbrecords(self):
        # Diagnostic
        print "MetadataUpdater.dump_pdbrecords()"
        print "%10s %10s %10s" % ("offset","flags","val")
        for i in xrange(len(self.pdbrecords)):
            pdbrecord = self.pdbrecords[i]
            print "%10X %10X %10X" % (pdbrecord[0], pdbrecord[1], pdbrecord[2])

    def record(self, n):
        if n >= self.nrecs:
            raise ValueError('non-existent record %r' % n)
        offoff = 78 + (8 * n)
        start, = unpack('>I', self.data[offoff + 0:offoff + 4])
        stop = None
        if n < (self.nrecs - 1):
            stop, = unpack('>I', self.data[offoff + 8:offoff + 12])
        return StreamSlicer(self.stream, start, stop)

    def update(self, mi):
<<<<<<< HEAD
        #print "self.type: %s" % self.type
=======
>>>>>>> 2253c81d
        if self.type != "BOOKMOBI":
                raise MobiError("Setting metadata only supported for MOBI files of type 'BOOK'.\n"
                                "\tThis is a '%s' file of type '%s'" % (self.type[0:4], self.type[4:8]))

        recs = []
        try:
             from calibre.ebooks.conversion.config import load_defaults
             prefs = load_defaults('mobi_output')
             pas = prefs.get('prefer_author_sort', False)
        except:
            pas = False
        if mi.author_sort and pas:
            authors = mi.author_sort
            recs.append((100, authors.encode(self.codec, 'replace')))
        elif mi.authors:
            authors = '; '.join(mi.authors)
            recs.append((100, authors.encode(self.codec, 'replace')))
        if mi.publisher:
            recs.append((101, mi.publisher.encode(self.codec, 'replace')))
        if mi.comments:
            recs.append((103, mi.comments.encode(self.codec, 'replace')))
        if mi.isbn:
            recs.append((104, mi.isbn.encode(self.codec, 'replace')))
        if mi.tags:
            subjects = '; '.join(mi.tags)
            recs.append((105, subjects.encode(self.codec, 'replace')))
        if mi.pubdate:
            recs.append((106, str(mi.pubdate).encode(self.codec, 'replace')))
        elif mi.timestamp:
            recs.append((106, str(mi.timestamp).encode(self.codec, 'replace')))
        elif self.timestamp:
            recs.append((106, self.timestamp))
        else:
            recs.append((106, str(datetime.now()).encode(self.codec, 'replace')))
        if self.cover_record is not None:
            recs.append((201, pack('>I', self.cover_rindex)))
            recs.append((203, pack('>I', 0)))
        if self.thumbnail_record is not None:
            recs.append((202, pack('>I', self.thumbnail_rindex)))

        if getattr(self, 'encryption_type', -1) != 0:
            raise MobiError('Setting metadata in DRMed MOBI files is not supported.')

        exth = StringIO()
        for code, data in recs:
            exth.write(pack('>II', code, len(data) + 8))
            exth.write(data)
        exth = exth.getvalue()
        trail = len(exth) % 4
        pad = '\0' * (4 - trail) # Always pad w/ at least 1 byte
        exth = ['EXTH', pack('>II', len(exth) + 12, len(recs)), exth, pad]
        exth = ''.join(exth)

        if getattr(self, 'exth', None) is None:
            raise MobiError('No existing EXTH record. Cannot update metadata.')

        self.record0[92:96] = iana2mobi(mi.language)
        self.create_exth(exth)

        # Fetch updated timestamp, cover_record, thumbnail_record
        self.fetchEXTHFields()

        if mi.cover_data[1] or mi.cover:
            try:
                data =  mi.cover_data[1] if mi.cover_data[1] else open(mi.cover, 'rb').read()
            except:
                pass
            else:
                if self.cover_record is not None:
                    size = len(self.cover_record)
                    cover = rescale_image(data, size)
                    cover += '\0' * (size - len(cover))
                    self.cover_record[:] = cover
                if self.thumbnail_record is not None:
                    size = len(self.thumbnail_record)
                    thumbnail = rescale_image(data, size, dimen=MAX_THUMB_DIMEN)
                    thumbnail += '\0' * (size - len(thumbnail))
                    self.thumbnail_record[:] = thumbnail
        return

def set_metadata(stream, mi):
    mu = MetadataUpdater(stream)
    mu.update(mi)
    return<|MERGE_RESOLUTION|>--- conflicted
+++ resolved
@@ -275,10 +275,6 @@
         return StreamSlicer(self.stream, start, stop)
 
     def update(self, mi):
-<<<<<<< HEAD
-        #print "self.type: %s" % self.type
-=======
->>>>>>> 2253c81d
         if self.type != "BOOKMOBI":
                 raise MobiError("Setting metadata only supported for MOBI files of type 'BOOK'.\n"
                                 "\tThis is a '%s' file of type '%s'" % (self.type[0:4], self.type[4:8]))
