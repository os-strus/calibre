--- conflicted
+++ resolved
@@ -1071,8 +1071,8 @@
 "paragraphs (<p> or <div> tags)."
 msgstr ""
 "Eliminar el espacio entre párrafos. También establece sangrado en la primera "
-"línea de cada párrafo de 1,5em. La eliminación del espacio no funciona si "
-"el fichero de origen no define párrafos (etiquetas <p> o <div>)."
+"línea de cada párrafo de 1,5em. La eliminación del espacio no funciona si el "
+"fichero de origen no define párrafos (etiquetas <p> o <div>)."
 
 #: /home/kovid/work/calibre/src/calibre/ebooks/conversion/plumber.py:315
 msgid ""
@@ -5877,14 +5877,9 @@
 "<p>Could not convert: %s<p>It is a <a href=\"%s\">DRM</a>ed book. You must "
 "first remove the DRM using third party tools."
 msgstr ""
-<<<<<<< HEAD
-"<p>No se pudo convertir: %s<p>Es un libro con <a href=\"%s\">DRM</a>. Primero "
-"debe eliminar el DRM usando herramientas de terceros."
-=======
 "<p>No se pudo convertir: %s<p>Se trata de un libro con <a "
 "href=\"%s\">DRM</a>. Debe eliminar primero el DRM con herramientas de "
 "terceros."
->>>>>>> 332bc405
 
 #: /home/kovid/work/calibre/src/calibre/gui2/main.py:1607
 msgid "<b>Failed</b>"
