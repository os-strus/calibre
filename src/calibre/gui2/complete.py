#!/usr/bin/env python
# vim:fileencoding=UTF-8:ts=4:sw=4:sta:et:sts=4:ai

__license__   = 'GPL v3'
__copyright__ = '2011, Kovid Goyal <kovid@kovidgoyal.net>'
__docformat__ = 'restructuredtext en'


from PyQt4.Qt import QLineEdit, QAbstractListModel, Qt, \
        QApplication, QCompleter

from calibre.utils.icu import sort_key, lower
from calibre.gui2 import NONE
from calibre.gui2.widgets import EnComboBox, LineEditECM
from calibre.utils.config import tweaks

class CompleteModel(QAbstractListModel):

    MAX_LEX_SORT_ITEMS = 5000

    def __init__(self, parent=None):
        QAbstractListModel.__init__(self, parent)
        self.items = []
        self.sorting = QCompleter.UnsortedModel

    def set_items(self, items):
        items = [unicode(x.strip()) for x in items]
<<<<<<< HEAD
        if len(items) < self.MAX_LEX_SORT_ITEMS:
            self.items = sorted(items, key=lambda x: sort_key(x))
            self.sorting = QCompleter.UnsortedModel
        else:
            self.items = sorted(items, key=lambda x:x.lower())
            self.sorting = QCompleter.CaseInsensitivelySortedModel
=======
        if len(items) < tweaks['completion_change_to_ascii_sorting']:
            self.items = list(sorted(items, key=lambda x: sort_key(x)))
        else:
            self.items = list(sorted(items, key=lambda x: x))
>>>>>>> 7614dde2
        self.lowered_items = [lower(x) for x in self.items]
        self.reset()

    def rowCount(self, *args):
        return len(self.items)

    def data(self, index, role):
        if role == Qt.DisplayRole:
            r = index.row()
            try:
                return self.items[r]
            except IndexError:
                pass
        return NONE


class MultiCompleteLineEdit(QLineEdit, LineEditECM):
    '''
    A line edit that completes on multiple items separated by a
    separator. Use the :meth:`update_items_cache` to set the list of
    all possible completions. Separator can be controlled with the
    :meth:`set_separator` and :meth:`set_space_before_sep` methods.

    A call to self.set_separator(None) will allow this widget to be used
    to complete non multiple fields as well.
    '''

    def __init__(self, parent=None):
        QLineEdit.__init__(self, parent)

        self.sep = ','
        self.space_before_sep = False
        self.add_separator = True
        self.original_cursor_pos = None

        self._model = CompleteModel(parent=self)
        self._completer = c = QCompleter(self._model, self)
        c.setWidget(self)
        c.setCompletionMode(QCompleter.PopupCompletion)
        c.setCaseSensitivity(Qt.CaseInsensitive)
<<<<<<< HEAD
        c.setModelSorting(self._model.sorting)
=======
>>>>>>> 7614dde2
        c.setCompletionRole(Qt.DisplayRole)
        p = c.popup()
        p.setMouseTracking(True)
        p.entered.connect(self.item_entered)
        c.popup().setAlternatingRowColors(True)

        c.activated.connect(self.completion_selected,
                type=Qt.QueuedConnection)
        self.textEdited.connect(self.text_edited)

    # Interface {{{
    def update_items_cache(self, complete_items):
        if len(complete_items) < tweaks['completion_change_to_ascii_sorting']:
            self._completer.setModelSorting(QCompleter.UnsortedModel)
        else:
            self._completer.setModelSorting(QCompleter.CaseInsensitivelySortedModel)
        self.all_items = complete_items

    def set_separator(self, sep):
        self.sep = sep

    def set_space_before_sep(self, space_before):
        self.space_before_sep = space_before

    def set_add_separator(self, what):
        self.add_separator = bool(what)

    # }}}

    def item_entered(self, idx):
        self._completer.popup().setCurrentIndex(idx)

    def text_edited(self, *args):
        self.update_completions()
        self._completer.complete()

    def update_completions(self):
        ' Update the list of completions '
        self.original_cursor_pos = cpos = self.cursorPosition()
        text = unicode(self.text())
        prefix = text[:cpos]
        self.current_prefix = prefix
        complete_prefix = prefix.lstrip()
        if self.sep:
            complete_prefix = prefix.split(self.sep)[-1].lstrip()
        self._completer.setCompletionPrefix(complete_prefix)

    def get_completed_text(self, text):
        'Get completed text in before and after parts'
        if self.sep is None:
            return text, ''
        else:
            cursor_pos = self.original_cursor_pos
            if cursor_pos is None:
                cursor_pos = self.cursorPosition()
            self.original_cursor_pos = None
            # Split text
            curtext = unicode(self.text())
            before_text = curtext[:cursor_pos]
            after_text = curtext[cursor_pos:].rstrip()
            # Remove the completion prefix from the before text
            before_text = self.sep.join(before_text.split(self.sep)[:-1]).rstrip()
            if before_text:
                # Add the separator to the end of before_text
                if self.space_before_sep:
                    before_text += ' '
                before_text += self.sep + ' '
            if self.add_separator or after_text:
                # Add separator to the end of completed text
                if self.space_before_sep:
                    text = text.rstrip() + ' '
                completed_text = text + self.sep + ' '
            else:
                completed_text = text
            return before_text + completed_text, after_text

    def completion_selected(self, text):
        before_text, after_text = self.get_completed_text(unicode(text))
        self.setText(before_text + after_text)
        self.setCursorPosition(len(before_text))

    @dynamic_property
    def all_items(self):
        def fget(self):
            return self._model.items
        def fset(self, items):
            self._model.set_items(items)
            self._completer.setModelSorting(self._model.sorting)
        return property(fget=fget, fset=fset)

class MultiCompleteComboBox(EnComboBox):

    def __init__(self, *args):
        EnComboBox.__init__(self, *args)
        self.setLineEdit(MultiCompleteLineEdit(self))
        # Needed to allow changing the case of an existing item
        # otherwise on focus out, the text is changed to the
        # item that matches case insensitively
        c = self.lineEdit().completer()
        c.setCaseSensitivity(Qt.CaseSensitive)
        self.dummy_model = CompleteModel(self)
        c.setModel(self.dummy_model)
        self.lineEdit()._completer.setWidget(self)

    def update_items_cache(self, complete_items):
        self.lineEdit().update_items_cache(complete_items)

    def set_separator(self, sep):
        self.lineEdit().set_separator(sep)

    def set_space_before_sep(self, space_before):
        self.lineEdit().set_space_before_sep(space_before)

    def set_add_separator(self, what):
        self.lineEdit().set_add_separator(what)



if __name__ == '__main__':
    from PyQt4.Qt import QDialog, QVBoxLayout
    app = QApplication([])
    d = QDialog()
    d.setLayout(QVBoxLayout())
    le = MultiCompleteLineEdit(d)
    d.layout().addWidget(le)
    le.all_items = ['one', 'otwo', 'othree', 'ooone', 'ootwo', 'oothree']
    d.exec_()<|MERGE_RESOLUTION|>--- conflicted
+++ resolved
@@ -12,11 +12,9 @@
 from calibre.utils.icu import sort_key, lower
 from calibre.gui2 import NONE
 from calibre.gui2.widgets import EnComboBox, LineEditECM
-from calibre.utils.config import tweaks
+from calibre.utils.config_base import tweaks
 
 class CompleteModel(QAbstractListModel):
-
-    MAX_LEX_SORT_ITEMS = 5000
 
     def __init__(self, parent=None):
         QAbstractListModel.__init__(self, parent)
@@ -25,19 +23,12 @@
 
     def set_items(self, items):
         items = [unicode(x.strip()) for x in items]
-<<<<<<< HEAD
-        if len(items) < self.MAX_LEX_SORT_ITEMS:
+        if len(items) < tweaks['completion_change_to_ascii_sorting']:
             self.items = sorted(items, key=lambda x: sort_key(x))
             self.sorting = QCompleter.UnsortedModel
         else:
             self.items = sorted(items, key=lambda x:x.lower())
             self.sorting = QCompleter.CaseInsensitivelySortedModel
-=======
-        if len(items) < tweaks['completion_change_to_ascii_sorting']:
-            self.items = list(sorted(items, key=lambda x: sort_key(x)))
-        else:
-            self.items = list(sorted(items, key=lambda x: x))
->>>>>>> 7614dde2
         self.lowered_items = [lower(x) for x in self.items]
         self.reset()
 
@@ -78,10 +69,7 @@
         c.setWidget(self)
         c.setCompletionMode(QCompleter.PopupCompletion)
         c.setCaseSensitivity(Qt.CaseInsensitive)
-<<<<<<< HEAD
         c.setModelSorting(self._model.sorting)
-=======
->>>>>>> 7614dde2
         c.setCompletionRole(Qt.DisplayRole)
         p = c.popup()
         p.setMouseTracking(True)
@@ -94,10 +82,6 @@
 
     # Interface {{{
     def update_items_cache(self, complete_items):
-        if len(complete_items) < tweaks['completion_change_to_ascii_sorting']:
-            self._completer.setModelSorting(QCompleter.UnsortedModel)
-        else:
-            self._completer.setModelSorting(QCompleter.CaseInsensitivelySortedModel)
         self.all_items = complete_items
 
     def set_separator(self, sep):
