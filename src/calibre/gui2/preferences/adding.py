--- conflicted
+++ resolved
@@ -24,12 +24,9 @@
         r('read_file_metadata', prefs)
         r('swap_author_names', prefs)
         r('add_formats_to_existing', prefs)
-<<<<<<< HEAD
         choices = [(_('Ignore the incoming format'), 'ignore'), (_('Overwrite the existing format with the incoming format'), 'overwrite'), (_('Create a new book record for the incoming format'), 'new record')]
         r('automerge', gprefs, choices=choices)
-=======
         r('new_book_tags', prefs, setting=CommaSeparatedList)
->>>>>>> 8eda01ab
 
         self.filename_pattern = FilenamePattern(self)
         self.metadata_box.layout().insertWidget(0, self.filename_pattern)
