#!/usr/bin/env python
# vim:fileencoding=utf-8
# License: GPL v3 Copyright: 2018, Kovid Goyal <kovid at kovidgoyal.net>

import json
import os
import re
import sys
import time
from collections import defaultdict, namedtuple
from hashlib import sha256
from qt.core import (
    QApplication, QCursor, QDockWidget, QEvent, QMainWindow, QMenu, QMimeData,
    QModelIndex, QPixmap, Qt, QTimer, QToolBar, QUrl, QVBoxLayout, QWidget,
    pyqtSignal
)
from threading import Thread

from calibre import prints
from calibre.constants import ismacos, iswindows
from calibre.customize.ui import available_input_formats
from calibre.db.annotations import merge_annotations
from calibre.gui2 import (
    add_to_recent_docs, choose_files, error_dialog, sanitize_env_vars
)
from calibre.gui2.dialogs.drm_error import DRMErrorMessage
from calibre.gui2.image_popup import ImagePopup
from calibre.gui2.main_window import MainWindow
from calibre.gui2.viewer import get_current_book_data, performance_monitor
from calibre.gui2.viewer.annotations import (
    AnnotationsSaveWorker, annotations_dir, parse_annotations
)
from calibre.gui2.viewer.bookmarks import BookmarkManager
from calibre.gui2.viewer.config import get_session_pref, vprefs
from calibre.gui2.viewer.convert_book import clean_running_workers, prepare_book
from calibre.gui2.viewer.highlights import HighlightsPanel
from calibre.gui2.viewer.integration import (
    get_book_library_details, load_annotations_map_from_library
)
from calibre.gui2.viewer.lookup import Lookup
from calibre.gui2.viewer.overlay import LoadingOverlay
from calibre.gui2.viewer.search import SearchPanel
from calibre.gui2.viewer.toc import TOC, TOCSearch, TOCView
from calibre.gui2.viewer.toolbars import ActionsToolBar
from calibre.gui2.viewer.web_view import WebView, get_path_for_name, set_book_path
from calibre.utils.date import utcnow
from calibre.utils.img import image_from_path
from calibre.utils.ipc.simple_worker import WorkerError
from polyglot.builtins import as_bytes, as_unicode, iteritems, itervalues


def is_float(x):
    try:
        float(x)
        return True
    except Exception:
        pass
    return False


def dock_defs():
    Dock = namedtuple('Dock', 'name title initial_area allowed_areas')
    ans = {}

    def d(title, name, area, allowed=Qt.DockWidgetArea.LeftDockWidgetArea | Qt.DockWidgetArea.RightDockWidgetArea):
        ans[name] = Dock(name + '-dock', title, area, allowed)

    d(_('Table of Contents'), 'toc', Qt.DockWidgetArea.LeftDockWidgetArea),
    d(_('Lookup'), 'lookup', Qt.DockWidgetArea.RightDockWidgetArea),
    d(_('Bookmarks'), 'bookmarks', Qt.DockWidgetArea.RightDockWidgetArea)
    d(_('Search'), 'search', Qt.DockWidgetArea.LeftDockWidgetArea)
    d(_('Inspector'), 'inspector', Qt.DockWidgetArea.RightDockWidgetArea, Qt.DockWidgetArea.AllDockWidgetAreas)
    d(_('Highlights'), 'highlights', Qt.DockWidgetArea.RightDockWidgetArea)
    return ans


def path_key(path):
    return sha256(as_bytes(path)).hexdigest()


class EbookViewer(MainWindow):

    msg_from_anotherinstance = pyqtSignal(object)
    book_preparation_started = pyqtSignal()
    book_prepared = pyqtSignal(object, object)
    MAIN_WINDOW_STATE_VERSION = 1

    def __init__(self, open_at=None, continue_reading=None, force_reload=False, calibre_book_data=None):
        MainWindow.__init__(self, None)
        self.annotations_saver = None
        self.calibre_book_data_for_first_book = calibre_book_data
        self.shutting_down = self.close_forced = self.shutdown_done = False
        self.force_reload = force_reload
        connect_lambda(self.book_preparation_started, self, lambda self: self.loading_overlay(_(
            'Preparing book for first read, please wait')), type=Qt.ConnectionType.QueuedConnection)
        self.maximized_at_last_fullscreen = False
        self.save_pos_timer = t = QTimer(self)
        t.setSingleShot(True), t.setInterval(3000), t.setTimerType(Qt.TimerType.VeryCoarseTimer)
        connect_lambda(t.timeout, self, lambda self: self.save_annotations(in_book_file=False))
        self.pending_open_at = open_at
        self.base_window_title = _('E-book viewer')
        self.setDockOptions(QMainWindow.DockOption.AnimatedDocks | QMainWindow.DockOption.AllowTabbedDocks | QMainWindow.DockOption.AllowNestedDocks)
        self.setWindowTitle(self.base_window_title)
        self.in_full_screen_mode = None
        self.image_popup = ImagePopup(self)
        self.actions_toolbar = at = ActionsToolBar(self)
        at.open_book_at_path.connect(self.ask_for_open)
        self.addToolBar(Qt.ToolBarArea.LeftToolBarArea, at)
        try:
            os.makedirs(annotations_dir)
        except OSError:
            pass
        self.current_book_data = {}
        get_current_book_data(self.current_book_data)
        self.book_prepared.connect(self.load_finished, type=Qt.ConnectionType.QueuedConnection)
        self.dock_defs = dock_defs()

        def create_dock(title, name, area, areas=Qt.DockWidgetArea.LeftDockWidgetArea | Qt.DockWidgetArea.RightDockWidgetArea):
            ans = QDockWidget(title, self)
            ans.setObjectName(name)
            self.addDockWidget(area, ans)
            ans.setVisible(False)
            ans.visibilityChanged.connect(self.dock_visibility_changed)
            return ans

        for dock_def in itervalues(self.dock_defs):
            setattr(self, '{}_dock'.format(dock_def.name.partition('-')[0]), create_dock(
                dock_def.title, dock_def.name, dock_def.initial_area, dock_def.allowed_areas))

        self.toc_container = w = QWidget(self)
        w.l = QVBoxLayout(w)
        self.toc = TOCView(w)
        self.toc.clicked[QModelIndex].connect(self.toc_clicked)
        self.toc.searched.connect(self.toc_searched)
        self.toc_search = TOCSearch(self.toc, parent=w)
        w.l.addWidget(self.toc), w.l.addWidget(self.toc_search), w.l.setContentsMargins(0, 0, 0, 0)
        self.toc_dock.setWidget(w)

        self.search_widget = w = SearchPanel(self)
        w.search_requested.connect(self.start_search)
        w.hide_search_panel.connect(self.search_dock.close)
        w.count_changed.connect(self.search_results_count_changed)
        w.goto_cfi.connect(self.goto_cfi)
        self.search_dock.setWidget(w)
        self.search_dock.visibilityChanged.connect(self.search_widget.visibility_changed)

        self.lookup_widget = w = Lookup(self)
        self.lookup_dock.visibilityChanged.connect(self.lookup_widget.visibility_changed)
        self.lookup_dock.setWidget(w)

        self.bookmarks_widget = w = BookmarkManager(self)
        connect_lambda(
            w.create_requested, self,
            lambda self: self.web_view.trigger_shortcut('new_bookmark'))
        w.edited.connect(self.bookmarks_edited)
        w.activated.connect(self.bookmark_activated)
        w.toggle_requested.connect(self.toggle_bookmarks)
        self.bookmarks_dock.setWidget(w)

        self.highlights_widget = w = HighlightsPanel(self)
        self.highlights_dock.setWidget(w)
        w.toggle_requested.connect(self.toggle_highlights)

        self.web_view = WebView(self)
        self.web_view.cfi_changed.connect(self.cfi_changed)
        self.web_view.reload_book.connect(self.reload_book)
        self.web_view.toggle_toc.connect(self.toggle_toc)
        self.web_view.show_search.connect(self.show_search)
        self.web_view.find_next.connect(self.search_widget.find_next_requested)
        self.search_widget.show_search_result.connect(self.web_view.show_search_result)
        self.web_view.search_result_not_found.connect(self.search_widget.search_result_not_found)
        self.web_view.search_result_discovered.connect(self.search_widget.search_result_discovered)
        self.web_view.toggle_bookmarks.connect(self.toggle_bookmarks)
        self.web_view.toggle_highlights.connect(self.toggle_highlights)
        self.web_view.new_bookmark.connect(self.bookmarks_widget.create_new_bookmark)
        self.web_view.toggle_inspector.connect(self.toggle_inspector)
        self.web_view.toggle_lookup.connect(self.toggle_lookup)
        self.web_view.quit.connect(self.quit)
        self.web_view.update_current_toc_nodes.connect(self.toc.update_current_toc_nodes)
        self.web_view.toggle_full_screen.connect(self.toggle_full_screen)
        self.web_view.ask_for_open.connect(self.ask_for_open, type=Qt.ConnectionType.QueuedConnection)
        self.web_view.selection_changed.connect(self.lookup_widget.selected_text_changed, type=Qt.ConnectionType.QueuedConnection)
        self.web_view.selection_changed.connect(self.highlights_widget.selected_text_changed, type=Qt.ConnectionType.QueuedConnection)
        self.web_view.view_image.connect(self.view_image, type=Qt.ConnectionType.QueuedConnection)
        self.web_view.copy_image.connect(self.copy_image, type=Qt.ConnectionType.QueuedConnection)
        self.web_view.show_loading_message.connect(self.show_loading_message)
        self.web_view.show_error.connect(self.show_error)
        self.web_view.print_book.connect(self.print_book, type=Qt.ConnectionType.QueuedConnection)
        self.web_view.reset_interface.connect(self.reset_interface, type=Qt.ConnectionType.QueuedConnection)
        self.web_view.quit.connect(self.quit, type=Qt.ConnectionType.QueuedConnection)
        self.web_view.shortcuts_changed.connect(self.shortcuts_changed)
        self.web_view.scrollbar_context_menu.connect(self.scrollbar_context_menu)
        self.web_view.close_prep_finished.connect(self.close_prep_finished)
        self.web_view.highlights_changed.connect(self.highlights_changed)
        self.web_view.edit_book.connect(self.edit_book)
        self.actions_toolbar.initialize(self.web_view, self.search_dock.toggleViewAction())
        at.update_action_state(False)
        self.setCentralWidget(self.web_view)
        self.loading_overlay = LoadingOverlay(self)
        self.restore_state()
        self.actions_toolbar.update_visibility()
        self.dock_visibility_changed()
        self.highlights_widget.request_highlight_action.connect(self.web_view.highlight_action)
        self.highlights_widget.web_action.connect(self.web_view.generic_action)
        self.highlights_widget.notes_edited_signal.connect(self.notes_edited)
        if continue_reading:
            self.continue_reading()
        self.setup_mouse_auto_hide()

    def shortcuts_changed(self, smap):
        rmap = defaultdict(list)
        for k, v in iteritems(smap):
            rmap[v].append(k)
        self.actions_toolbar.set_tooltips(rmap)
        self.highlights_widget.set_tooltips(rmap)

    def resizeEvent(self, ev):
        self.loading_overlay.resize(self.size())
        return MainWindow.resizeEvent(self, ev)

    def scrollbar_context_menu(self, x, y, frac):
        m = QMenu(self)
        amap = {}

        def a(text, name):
            m.addAction(text)
            amap[text] = name

        a(_('Scroll here'), 'here')
        m.addSeparator()
        a(_('Start of book'), 'start_of_book')
        a(_('End of book'), 'end_of_book')
        m.addSeparator()
        a(_('Previous section'), 'previous_section')
        a(_('Next section'), 'next_section')
        m.addSeparator()
        a(_('Start of current file'), 'start_of_file')
        a(_('End of current file'), 'end_of_file')
        m.addSeparator()
        a(_('Hide this scrollbar'), 'toggle_scrollbar')

        q = m.exec(QCursor.pos())
        if not q:
            return
        q = amap[q.text()]
        if q == 'here':
            self.web_view.goto_frac(frac)
        else:
            self.web_view.trigger_shortcut(q)

    # IPC {{{
    def handle_commandline_arg(self, arg):
        if arg:
            if os.path.isfile(arg) and os.access(arg, os.R_OK):
                self.load_ebook(arg)
            else:
                prints('Cannot read from:', arg, file=sys.stderr)

    def message_from_other_instance(self, msg):
        try:
            msg = json.loads(msg)
            path, open_at = msg
        except Exception as err:
            print('Invalid message from other instance', file=sys.stderr)
            print(err, file=sys.stderr)
            return
        self.load_ebook(path, open_at=open_at)
        self.raise_()
        self.activateWindow()
    # }}}

    # Fullscreen {{{
    def set_full_screen(self, on):
        if on:
            self.maximized_at_last_fullscreen = self.isMaximized()
            if not self.actions_toolbar.visible_in_fullscreen:
                self.actions_toolbar.setVisible(False)
            self.showFullScreen()
        else:
            self.actions_toolbar.update_visibility()
            if self.maximized_at_last_fullscreen:
                self.showMaximized()
            else:
                self.showNormal()

    def changeEvent(self, ev):
        if ev.type() == QEvent.Type.WindowStateChange:
            in_full_screen_mode = self.isFullScreen()
            if self.in_full_screen_mode is None or self.in_full_screen_mode != in_full_screen_mode:
                self.in_full_screen_mode = in_full_screen_mode
                self.web_view.notify_full_screen_state_change(self.in_full_screen_mode)
        return MainWindow.changeEvent(self, ev)

    def toggle_full_screen(self):
        self.set_full_screen(not self.isFullScreen())

    # }}}

    # Docks (ToC, Bookmarks, Lookup, etc.) {{{

    def toggle_inspector(self):
        visible = self.inspector_dock.toggleViewAction().isChecked()
        self.inspector_dock.setVisible(not visible)

    def toggle_toc(self):
        is_visible = self.toc_dock.isVisible()
        self.toc_dock.setVisible(not is_visible)
        if not is_visible:
            self.toc.scroll_to_current_toc_node()

    def show_search(self, text, trigger=False):
        self.search_dock.setVisible(True)
        self.search_dock.activateWindow()
        self.search_dock.raise_()
        self.search_widget.focus_input(text)
        if trigger:
            self.search_widget.trigger()

    def search_results_count_changed(self, num=-1):
        if num < 0:
            tt = _('Search')
        elif num == 0:
            tt = _('Search :: no matches')
        elif num == 1:
            tt = _('Search :: one match')
        else:
            tt = _('Search :: {} matches').format(num)
        self.search_dock.setWindowTitle(tt)

    def start_search(self, search_query):
        name = self.web_view.current_content_file
        if name:
            self.web_view.get_current_cfi(self.search_widget.set_anchor_cfi)
            self.search_widget.start_search(search_query, name)
            self.web_view.setFocus(Qt.FocusReason.OtherFocusReason)

    def toggle_bookmarks(self):
        is_visible = self.bookmarks_dock.isVisible()
        self.bookmarks_dock.setVisible(not is_visible)
        if is_visible:
            self.web_view.setFocus(Qt.FocusReason.OtherFocusReason)
        else:
            self.bookmarks_widget.bookmarks_list.setFocus(Qt.FocusReason.OtherFocusReason)

    def toggle_highlights(self):
        is_visible = self.highlights_dock.isVisible()
        self.highlights_dock.setVisible(not is_visible)
        if is_visible:
            self.web_view.setFocus(Qt.FocusReason.OtherFocusReason)
        else:
            self.highlights_widget.focus()

    def toggle_lookup(self, force_show=False):
        self.lookup_dock.setVisible(force_show or not self.lookup_dock.isVisible())
        if force_show and self.lookup_dock.isVisible():
            self.lookup_widget.on_forced_show()

    def toc_clicked(self, index):
        item = self.toc_model.itemFromIndex(index)
        self.web_view.goto_toc_node(item.node_id)

    def toc_searched(self, index):
        item = self.toc_model.itemFromIndex(index)
        self.web_view.goto_toc_node(item.node_id)

    def bookmarks_edited(self, bookmarks):
        self.current_book_data['annotations_map']['bookmark'] = bookmarks
        # annotations will be saved in book file on exit
        self.save_annotations(in_book_file=False)

    def goto_cfi(self, cfi, add_to_history=False):
        self.web_view.goto_cfi(cfi, add_to_history=add_to_history)

    def bookmark_activated(self, cfi):
        self.goto_cfi(cfi, add_to_history=True)

    def view_image(self, name):
        path = get_path_for_name(name)
        if path:
            pmap = QPixmap()
            if pmap.load(path):
                self.image_popup.current_img = pmap
                self.image_popup.current_url = QUrl.fromLocalFile(path)
                self.image_popup()
            else:
                error_dialog(self, _('Invalid image'), _(
                    "Failed to load the image {}").format(name), show=True)
        else:
            error_dialog(self, _('Image not found'), _(
                    "Failed to find the image {}").format(name), show=True)

    def copy_image(self, name):
        path = get_path_for_name(name)
        if not path:
            return error_dialog(self, _('Image not found'), _(
                "Failed to find the image {}").format(name), show=True)
        try:
            img = image_from_path(path)
        except Exception:
            return error_dialog(self, _('Invalid image'), _(
                "Failed to load the image {}").format(name), show=True)
        url = QUrl.fromLocalFile(path)
        md = QMimeData()
        md.setImageData(img)
        md.setUrls([url])
        QApplication.instance().clipboard().setMimeData(md)

    def dock_visibility_changed(self):
        vmap = {dock.objectName().partition('-')[0]: dock.toggleViewAction().isChecked() for dock in self.dock_widgets}
        self.actions_toolbar.update_dock_actions(vmap)
    # }}}

    # Load book {{{

    def show_loading_message(self, msg):
        if msg:
            self.loading_overlay(msg)
            self.actions_toolbar.update_action_state(False)
        else:
            if not hasattr(self, 'initial_loading_performace_reported'):
                performance_monitor('loading finished')
                self.initial_loading_performace_reported = True
            self.loading_overlay.hide()
            self.actions_toolbar.update_action_state(True)

    def show_error(self, title, msg, details):
        self.loading_overlay.hide()
        error_dialog(self, title, msg, det_msg=details or None, show=True)

    def print_book(self):
        if not hasattr(set_book_path, 'pathtoebook'):
<<<<<<< HEAD
            error_dialog(self, _('Cannot print book'), _(
                'No book is currently open'), show=True)
=======
            error_dialog(self, _('No ebook selected'), _(
                "Cannot print a book if no book is open yet."), show=True)
            return
>>>>>>> d5fa341d
        from .printing import print_book
        print_book(set_book_path.pathtoebook, book_title=self.current_book_data['metadata']['title'], parent=self)

    @property
    def dock_widgets(self):
        return self.findChildren(QDockWidget, options=Qt.FindChildOption.FindDirectChildrenOnly)

    def reset_interface(self):
        for dock in self.dock_widgets:
            dock.setFloating(False)
            area = self.dock_defs[dock.objectName().partition('-')[0]].initial_area
            self.removeDockWidget(dock)
            self.addDockWidget(area, dock)
            dock.setVisible(False)

        for toolbar in self.findChildren(QToolBar):
            toolbar.setVisible(False)
            self.removeToolBar(toolbar)
            self.addToolBar(Qt.ToolBarArea.LeftToolBarArea, toolbar)

    def ask_for_open(self, path=None):
        if path is None:
            files = choose_files(
                self, 'ebook viewer open dialog',
                _('Choose e-book'), [(_('E-books'), available_input_formats())],
                all_files=False, select_only_single_file=True)
            if not files:
                return
            path = files[0]
        self.load_ebook(path)

    def continue_reading(self):
        rl = vprefs['session_data'].get('standalone_recently_opened')
        if rl:
            entry = rl[0]
            self.load_ebook(entry['pathtoebook'])

    def load_ebook(self, pathtoebook, open_at=None, reload_book=False):
        if '.' not in os.path.basename(pathtoebook):
            pathtoebook = os.path.abspath(os.path.realpath(pathtoebook))
        performance_monitor('Load of book started', reset=True)
        self.actions_toolbar.update_action_state(False)
        self.web_view.show_home_page_on_ready = False
        if open_at:
            self.pending_open_at = open_at
        self.setWindowTitle(_('Loading book') + '… — {}'.format(self.base_window_title))
        self.loading_overlay(_('Loading book, please wait'))
        self.save_annotations()
        self.current_book_data = {}
        get_current_book_data(self.current_book_data)
        self.search_widget.clear_searches()
        t = Thread(name='LoadBook', target=self._load_ebook_worker, args=(pathtoebook, open_at, reload_book or self.force_reload))
        t.daemon = True
        t.start()

    def reload_book(self):
        if self.current_book_data:
            self.load_ebook(self.current_book_data['pathtoebook'], reload_book=True)

    def _load_ebook_worker(self, pathtoebook, open_at, reload_book):
        try:
            ans = prepare_book(pathtoebook, force=reload_book, prepare_notify=self.prepare_notify)
        except WorkerError as e:
            self.book_prepared.emit(False, {'exception': e, 'tb': e.orig_tb, 'pathtoebook': pathtoebook})
        except Exception as e:
            import traceback
            self.book_prepared.emit(False, {'exception': e, 'tb': traceback.format_exc(), 'pathtoebook': pathtoebook})
        else:
            performance_monitor('prepared emitted')
            self.book_prepared.emit(True, {'base': ans, 'pathtoebook': pathtoebook, 'open_at': open_at, 'reloaded': reload_book})

    def prepare_notify(self):
        self.book_preparation_started.emit()

    def load_finished(self, ok, data):
        cbd = self.calibre_book_data_for_first_book
        self.calibre_book_data_for_first_book = None
        if self.shutting_down:
            return
        open_at, self.pending_open_at = self.pending_open_at, None
        self.web_view.clear_caches()
        if not ok:
            self.actions_toolbar.update_action_state(False)
            self.setWindowTitle(self.base_window_title)
            tb = as_unicode(data['tb'].strip(), errors='replace')
            tb = re.split(r'^calibre\.gui2\.viewer\.convert_book\.ConversionFailure:\s*', tb, maxsplit=1, flags=re.M)[-1]
            last_line = tuple(tb.strip().splitlines())[-1]
            if last_line.startswith('calibre.ebooks.DRMError'):
                DRMErrorMessage(self).exec()
            else:
                error_dialog(self, _('Loading book failed'), _(
                    'Failed to open the book at {0}. Click "Show details" for more info.').format(data['pathtoebook']),
                    det_msg=tb, show=True)
            self.loading_overlay.hide()
            self.web_view.show_home_page()
            return
        try:
            set_book_path(data['base'], data['pathtoebook'])
        except Exception:
            if data['reloaded']:
                raise
            self.load_ebook(data['pathtoebook'], open_at=data['open_at'], reload_book=True)
            return
        if iswindows:
            try:
                add_to_recent_docs(data['pathtoebook'])
            except Exception:
                import traceback
                traceback.print_exc()
        self.current_book_data = data
        get_current_book_data(self.current_book_data)
        self.current_book_data['annotations_map'] = defaultdict(list)
        self.current_book_data['annotations_path_key'] = path_key(data['pathtoebook']) + '.json'
        self.load_book_data(cbd)
        self.update_window_title()
        initial_cfi = self.initial_cfi_for_current_book()
        initial_position = {'type': 'cfi', 'data': initial_cfi} if initial_cfi else None
        if open_at:
            if open_at.startswith('toc:'):
                initial_toc_node = self.toc_model.node_id_for_text(open_at[len('toc:'):])
                initial_position = {'type': 'toc', 'data': initial_toc_node}
            elif open_at.startswith('toc-href:'):
                initial_toc_node = self.toc_model.node_id_for_href(open_at[len('toc-href:'):], exact=True)
                initial_position = {'type': 'toc', 'data': initial_toc_node}
            elif open_at.startswith('toc-href-contains:'):
                initial_toc_node = self.toc_model.node_id_for_href(open_at[len('toc-href-contains:'):], exact=False)
                initial_position = {'type': 'toc', 'data': initial_toc_node}
            elif open_at.startswith('epubcfi(/'):
                initial_position = {'type': 'cfi', 'data': open_at}
            elif open_at.startswith('ref:'):
                initial_position = {'type': 'ref', 'data': open_at[len('ref:'):]}
            elif is_float(open_at):
                initial_position = {'type': 'bookpos', 'data': float(open_at)}
        highlights = self.current_book_data['annotations_map']['highlight']
        self.highlights_widget.load(highlights)
        self.web_view.start_book_load(initial_position=initial_position, highlights=highlights, current_book_data=self.current_book_data)
        performance_monitor('webview loading requested')

    def load_book_data(self, calibre_book_data=None):
        self.current_book_data['book_library_details'] = get_book_library_details(self.current_book_data['pathtoebook'])
        if calibre_book_data is not None:
            self.current_book_data['calibre_book_id'] = calibre_book_data['book_id']
            self.current_book_data['calibre_book_uuid'] = calibre_book_data['uuid']
            self.current_book_data['calibre_book_fmt'] = calibre_book_data['fmt']
            self.current_book_data['calibre_library_id'] = calibre_book_data['library_id']
        self.load_book_annotations(calibre_book_data)
        path = os.path.join(self.current_book_data['base'], 'calibre-book-manifest.json')
        with open(path, 'rb') as f:
            raw = f.read()
        self.current_book_data['manifest'] = manifest = json.loads(raw)
        toc = manifest.get('toc')
        self.toc_model = TOC(toc)
        self.toc.setModel(self.toc_model)
        self.bookmarks_widget.set_bookmarks(self.current_book_data['annotations_map']['bookmark'])
        self.current_book_data['metadata'] = set_book_path.parsed_metadata
        self.current_book_data['manifest'] = set_book_path.parsed_manifest

    def load_book_annotations(self, calibre_book_data=None):
        amap = self.current_book_data['annotations_map']
        path = os.path.join(self.current_book_data['base'], 'calibre-book-annotations.json')
        if os.path.exists(path):
            with open(path, 'rb') as f:
                raw = f.read()
            merge_annotations(parse_annotations(raw), amap)
        path = os.path.join(annotations_dir, self.current_book_data['annotations_path_key'])
        if os.path.exists(path):
            with open(path, 'rb') as f:
                raw = f.read()
            merge_annotations(parse_annotations(raw), amap)
        if calibre_book_data is None:
            bld = self.current_book_data['book_library_details']
            if bld is not None:
                lib_amap = load_annotations_map_from_library(bld)
                sau = get_session_pref('sync_annots_user', default='')
                if sau:
                    other_amap = load_annotations_map_from_library(bld, user_type='web', user=sau)
                    if other_amap:
                        merge_annotations(other_amap, lib_amap)
                if lib_amap:
                    for annot_type, annots in iteritems(lib_amap):
                        merge_annotations(annots, amap)
        else:
            for annot_type, annots in iteritems(calibre_book_data['annotations_map']):
                merge_annotations(annots, amap)

    def update_window_title(self):
        try:
            title = self.current_book_data['metadata']['title']
        except Exception:
            title = _('Unknown')
        book_format = self.current_book_data['manifest']['book_format']
        title = '{} [{}] — {}'.format(title, book_format, self.base_window_title)
        self.setWindowTitle(title)
    # }}}

    # CFI management {{{
    def initial_cfi_for_current_book(self):
        lrp = self.current_book_data['annotations_map']['last-read']
        if lrp and get_session_pref('remember_last_read', default=True):
            lrp = lrp[0]
            if lrp['pos_type'] == 'epubcfi':
                return lrp['pos']

    def cfi_changed(self, cfi):
        if not self.current_book_data:
            return
        self.current_book_data['annotations_map']['last-read'] = [{
            'pos': cfi, 'pos_type': 'epubcfi', 'timestamp': utcnow().isoformat()}]
        self.save_pos_timer.start()
    # }}}

    # State serialization {{{
    def save_annotations(self, in_book_file=True):
        if not self.current_book_data:
            return
        if self.annotations_saver is None:
            self.annotations_saver = AnnotationsSaveWorker()
            self.annotations_saver.start()
        self.annotations_saver.save_annotations(
            self.current_book_data,
            in_book_file and get_session_pref('save_annotations_in_ebook', default=True),
            get_session_pref('sync_annots_user', default='')
        )

    def highlights_changed(self, highlights):
        if not self.current_book_data:
            return
        amap = self.current_book_data['annotations_map']
        amap['highlight'] = highlights
        self.highlights_widget.refresh(highlights)
        self.save_annotations()

    def notes_edited(self, uuid, notes):
        for h in self.current_book_data['annotations_map']['highlight']:
            if h.get('uuid') == uuid:
                h['notes'] = notes
                h['timestamp'] = utcnow().isoformat()
                break
        else:
            return
        self.save_annotations()

    def edit_book(self, file_name, progress_frac, selected_text):
        import subprocess

        from calibre.ebooks.oeb.polish.main import SUPPORTED
        from calibre.utils.ipc.launch import exe_path, macos_edit_book_bundle_path
        try:
            path = set_book_path.pathtoebook
        except AttributeError:
            return error_dialog(self, _('Cannot edit book'), _(
                'No book is currently open'), show=True)
        fmt = path.rpartition('.')[-1].upper().replace('ORIGINAL_', '')
        if fmt not in SUPPORTED:
            return error_dialog(self, _('Cannot edit book'), _(
                'The book must be in the %s formats to edit.'
                '\n\nFirst convert the book to one of these formats.'
            ) % (_(' or ').join(SUPPORTED)), show=True)
        exe = 'ebook-edit'
        if ismacos:
            exe = os.path.join(macos_edit_book_bundle_path(), exe)
        else:
            exe = exe_path(exe)
        cmd = [exe]
        if selected_text:
            cmd += ['--select-text', selected_text]
        from calibre.gui2.tweak_book.widgets import BusyCursor
        with sanitize_env_vars():
            subprocess.Popen(cmd + [path, file_name])
            with BusyCursor():
                time.sleep(2)

    def save_state(self):
        with vprefs:
            vprefs['main_window_state'] = bytearray(self.saveState(self.MAIN_WINDOW_STATE_VERSION))
            vprefs['main_window_geometry'] = bytearray(self.saveGeometry())

    def restore_state(self):
        state = vprefs['main_window_state']
        geom = vprefs['main_window_geometry']
        if geom and get_session_pref('remember_window_geometry', default=False):
            QApplication.instance().safe_restore_geometry(self, geom)
        else:
            QApplication.instance().ensure_window_on_screen(self)
        if state:
            self.restoreState(state, self.MAIN_WINDOW_STATE_VERSION)
            self.inspector_dock.setVisible(False)
            if not get_session_pref('restore_docks', True):
                for dock_def in self.dock_defs.values():
                    d = getattr(self, '{}_dock'.format(dock_def.name.partition('-')[0]))
                    d.setVisible(False)

    def quit(self):
        self.close()

    def force_close(self):
        if not self.close_forced:
            self.close_forced = True
            self.quit()

    def close_prep_finished(self, cfi):
        if cfi:
            self.cfi_changed(cfi)
        self.force_close()

    def closeEvent(self, ev):
        if self.shutdown_done:
            return
        if self.current_book_data and self.web_view.view_is_ready and not self.close_forced:
            ev.ignore()
            if not self.shutting_down:
                self.shutting_down = True
                QTimer.singleShot(2000, self.force_close)
                self.web_view.prepare_for_close()
            return
        self.shutting_down = True
        self.search_widget.shutdown()
        self.web_view.shutdown()
        try:
            self.save_state()
            self.save_annotations()
            if self.annotations_saver is not None:
                self.annotations_saver.shutdown()
                self.annotations_saver = None
        except Exception:
            import traceback
            traceback.print_exc()
        clean_running_workers()
        self.shutdown_done = True
        return MainWindow.closeEvent(self, ev)
    # }}}

    # Auto-hide mouse cursor  {{{
    def setup_mouse_auto_hide(self):
        QApplication.instance().installEventFilter(self)
        self.cursor_hidden = False
        self.hide_cursor_timer = t = QTimer(self)
        t.setSingleShot(True), t.setInterval(3000)
        t.timeout.connect(self.hide_cursor)
        t.start()

    def eventFilter(self, obj, ev):
        et = ev.type()
        if et == QEvent.Type.MouseMove:
            if self.cursor_hidden:
                self.cursor_hidden = False
                QApplication.instance().restoreOverrideCursor()
            self.hide_cursor_timer.start()
        elif et == QEvent.Type.FocusIn:
            if iswindows and obj and obj.objectName() == 'EbookViewerClassWindow' and self.isFullScreen():
                # See https://bugs.launchpad.net/calibre/+bug/1918591
                self.web_view.repair_after_fullscreen_switch()
        return False

    def hide_cursor(self):
        if get_session_pref('auto_hide_mouse', True):
            self.cursor_hidden = True
            QApplication.instance().setOverrideCursor(Qt.CursorShape.BlankCursor)
    # }}}<|MERGE_RESOLUTION|>--- conflicted
+++ resolved
@@ -429,14 +429,9 @@
 
     def print_book(self):
         if not hasattr(set_book_path, 'pathtoebook'):
-<<<<<<< HEAD
             error_dialog(self, _('Cannot print book'), _(
                 'No book is currently open'), show=True)
-=======
-            error_dialog(self, _('No ebook selected'), _(
-                "Cannot print a book if no book is open yet."), show=True)
-            return
->>>>>>> d5fa341d
+            return
         from .printing import print_book
         print_book(set_book_path.pathtoebook, book_title=self.current_book_data['metadata']['title'], parent=self)
 
