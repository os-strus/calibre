#!/usr/bin/env python
# vim:fileencoding=UTF-8:ts=4:sw=4:sta:et:sts=4:ai

__license__   = 'GPL v3'
__copyright__ = '2010, Kovid Goyal <kovid@kovidgoyal.net>'
__docformat__ = 'restructuredtext en'

import sys
from functools import partial

from PyQt4.Qt import QComboBox, QLabel, QSpinBox, QDoubleSpinBox, QDateEdit, \
        QDate, QGroupBox, QVBoxLayout, QPlainTextEdit, QSizePolicy, \
        QSpacerItem, QIcon, QCheckBox, QWidget, QHBoxLayout, SIGNAL, \
        QPushButton

from calibre.utils.date import qt_to_dt, now
from calibre.gui2.widgets import TagsLineEdit, EnComboBox
from calibre.gui2 import UNDEFINED_QDATE
from calibre.utils.config import tweaks

class Base(object):

    def __init__(self, db, col_id, parent=None):
        self.db, self.col_id = db, col_id
        self.col_metadata = db.custom_column_num_map[col_id]
        self.initial_val = None
        self.setup_ui(parent)

    def initialize(self, book_id):
        val = self.db.get_custom(book_id, num=self.col_id, index_is_id=True)
        self.initial_val = val
        val = self.normalize_db_val(val)
        self.setter(val)

    def commit(self, book_id, notify=False):
        val = self.getter()
        val = self.normalize_ui_val(val)
        if val != self.initial_val:
            self.db.set_custom(book_id, val, num=self.col_id, notify=notify)

    def normalize_db_val(self, val):
        return val

    def normalize_ui_val(self, val):
        return val

class Bool(Base):

    def setup_ui(self, parent):
        self.widgets = [QLabel('&'+self.col_metadata['name']+':', parent),
                QComboBox(parent)]
        w = self.widgets[1]
        items = [_('Yes'), _('No'), _('Undefined')]
        icons = [I('ok.svg'), I('list_remove.svg'), I('blank.svg')]
        if tweaks['bool_custom_columns_are_tristate'] == 'no':
            items = items[:-1]
            icons = icons[:-1]
        for icon, text in zip(icons, items):
            w.addItem(QIcon(icon), text)

    def setter(self, val):
        val = {None: 2, False: 1, True: 0}[val]
        if tweaks['bool_custom_columns_are_tristate'] == 'no' and val == 2:
            val = 1
        self.widgets[1].setCurrentIndex(val)

    def getter(self):
        val = self.widgets[1].currentIndex()
        return {2: None, 1: False, 0: True}[val]

class Int(Base):

    def setup_ui(self, parent):
        self.widgets = [QLabel('&'+self.col_metadata['name']+':', parent),
                QSpinBox(parent)]
        w = self.widgets[1]
        w.setRange(-100, sys.maxint)
        w.setSpecialValueText(_('Undefined'))
        w.setSingleStep(1)

    def setter(self, val):
        if val is None:
            val = self.widgets[1].minimum()
        else:
            val = int(val)
        self.widgets[1].setValue(val)

    def getter(self):
        val = self.widgets[1].value()
        if val == self.widgets[1].minimum():
            val = None
        return val

class Float(Int):

    def setup_ui(self, parent):
        self.widgets = [QLabel('&'+self.col_metadata['name']+':', parent),
                QDoubleSpinBox(parent)]
        w = self.widgets[1]
        w.setRange(-100., float(sys.maxint))
        w.setDecimals(2)
        w.setSpecialValueText(_('Undefined'))
        w.setSingleStep(1)

    def setter(self, val):
        if val is None:
            val = self.widgets[1].minimum()
        self.widgets[1].setValue(val)

class Rating(Int):

    def setup_ui(self, parent):
        Int.setup_ui(self, parent)
        w = self.widgets[1]
        w.setRange(0, 5)
        w.setSuffix(' '+_('star(s)'))
        w.setSpecialValueText(_('Unrated'))

    def setter(self, val):
        if val is None:
            val = 0
        self.widgets[1].setValue(int(round(val/2.)))

    def getter(self):
        val = self.widgets[1].value()
        if val == 0:
            val = None
        else:
            val *= 2
        return val

class DateEdit(QDateEdit):

    def focusInEvent(self, x):
        self.setSpecialValueText('')

    def focusOutEvent(self, x):
        self.setSpecialValueText(_('Undefined'))

    def set_to_today(self):
        self.setDate(now())

class DateTime(Base):

    def setup_ui(self, parent):
        cm = self.col_metadata
        self.widgets = [QLabel('&'+cm['name']+':', parent), DateEdit(parent),
            QLabel(''), QPushButton(_('Set \'%s\' to today')%cm['name'], parent)]
        w = self.widgets[1]
<<<<<<< HEAD
        format = cm['display'].get('date_format','')
        if not format:
            format = 'dd MMM yyyy'
        w.setDisplayFormat(format)
=======
        w.setDisplayFormat('dd MMM yyyy')
>>>>>>> de0aea0e
        w.setCalendarPopup(True)
        w.setMinimumDate(UNDEFINED_QDATE)
        w.setSpecialValueText(_('Undefined'))
        self.widgets[3].clicked.connect(w.set_to_today)

    def setter(self, val):
        if val is None:
            val = self.widgets[1].minimumDate()
        else:
            val = QDate(val.year, val.month, val.day)
        self.widgets[1].setDate(val)

    def getter(self):
        val = self.widgets[1].date()
        if val == UNDEFINED_QDATE:
            val = None
        else:
            val = qt_to_dt(val)
        return val

class Comments(Base):

    def setup_ui(self, parent):
        self._box = QGroupBox(parent)
        self._box.setTitle('&'+self.col_metadata['name'])
        self._layout = QVBoxLayout()
        self._tb = QPlainTextEdit(self._box)
        self._tb.setSizePolicy(QSizePolicy.Expanding, QSizePolicy.Minimum)
        self._tb.setTabChangesFocus(True)
        self._layout.addWidget(self._tb)
        self._box.setLayout(self._layout)
        self.widgets = [self._box]

    def setter(self, val):
        if val is None:
            val = ''
        self._tb.setPlainText(val)

    def getter(self):
        val = unicode(self._tb.toPlainText()).strip()
        if not val:
            val = None
        return val

class Text(Base):

    def setup_ui(self, parent):
        values = self.all_values = list(self.db.all_custom(num=self.col_id))
        values.sort(cmp = lambda x,y: cmp(x.lower(), y.lower()))
        if self.col_metadata['is_multiple']:
            w = TagsLineEdit(parent, values)
            w.setSizePolicy(QSizePolicy.Minimum, QSizePolicy.Preferred)
        else:
            w = EnComboBox(parent)
            w.setSizeAdjustPolicy(w.AdjustToMinimumContentsLengthWithIcon)
            w.setMinimumContentsLength(25)
        self.widgets = [QLabel('&'+self.col_metadata['name']+':', parent), w]

    def initialize(self, book_id):
        val = self.db.get_custom(book_id, num=self.col_id, index_is_id=True)
        self.initial_val = val
        val = self.normalize_db_val(val)
        if self.col_metadata['is_multiple']:
            self.setter(val)
            self.widgets[1].update_tags_cache(self.all_values)
        else:
            idx = None
            for i, c in enumerate(self.all_values):
                if c == val:
                    idx = i
                self.widgets[1].addItem(c)
            self.widgets[1].setEditText('')
            if idx is not None:
                self.widgets[1].setCurrentIndex(idx)

    def setter(self, val):
        if self.col_metadata['is_multiple']:
            if not val:
                val = []
            self.widgets[1].setText(u', '.join(val))

    def getter(self):
        if self.col_metadata['is_multiple']:
            val = unicode(self.widgets[1].text()).strip()
            ans = [x.strip() for x in val.split(',') if x.strip()]
            if not ans:
                ans = None
            return ans
        val = unicode(self.widgets[1].currentText()).strip()
        if not val:
            val = None
        return val

class Series(Base):

    def setup_ui(self, parent):
        values = self.all_values = list(self.db.all_custom(num=self.col_id))
        values.sort(cmp = lambda x,y: cmp(x.lower(), y.lower()))
        w = EnComboBox(parent)
        w.setSizeAdjustPolicy(w.AdjustToMinimumContentsLengthWithIcon)
        w.setMinimumContentsLength(25)
        self.name_widget = w
        self.widgets = [QLabel('&'+self.col_metadata['name']+':', parent), w]

        self.widgets.append(QLabel('&'+self.col_metadata['name']+_(' index:'), parent))
        w = QDoubleSpinBox(parent)
        w.setRange(-100., float(sys.maxint))
        w.setDecimals(2)
        w.setSpecialValueText(_('Undefined'))
        w.setSingleStep(1)
        self.idx_widget=w
        self.widgets.append(w)

    def initialize(self, book_id):
        val = self.db.get_custom(book_id, num=self.col_id, index_is_id=True)
        s_index = self.db.get_custom_extra(book_id, num=self.col_id, index_is_id=True)
        if s_index is None:
            s_index = 0.0
        self.idx_widget.setValue(s_index)
        self.initial_index = s_index
        self.initial_val = val
        val = self.normalize_db_val(val)
        idx = None
        for i, c in enumerate(self.all_values):
            if c == val:
                idx = i
            self.name_widget.addItem(c)
        self.name_widget.setEditText('')
        if idx is not None:
            self.widgets[1].setCurrentIndex(idx)

    def commit(self, book_id, notify=False):
        val = unicode(self.name_widget.currentText()).strip()
        val = self.normalize_ui_val(val)
        s_index = self.idx_widget.value()
        if val != self.initial_val or s_index != self.initial_index:
            if s_index == 0.0:
                if tweaks['series_index_auto_increment'] == 'next':
                    s_index = self.db.get_next_cc_series_num_for(val,
                                                             num=self.col_id)
                else:
                    s_index = None
            self.db.set_custom(book_id, val, extra=s_index,
                               num=self.col_id, notify=notify)

widgets = {
        'bool' : Bool,
        'rating' : Rating,
        'int': Int,
        'float': Float,
        'datetime': DateTime,
        'text' : Text,
        'comments': Comments,
        'series': Series,
}

def field_sort(y, z, x=None):
    m1, m2 = x[y], x[z]
    n1 = 'zzzzz' if m1['datatype'] == 'comments' else m1['name']
    n2 = 'zzzzz' if m2['datatype'] == 'comments' else m2['name']
    return cmp(n1.lower(), n2.lower())

def populate_metadata_page(layout, db, book_id, bulk=False, two_column=False, parent=None):
    def widget_factory(type, col):
        if bulk:
            w = bulk_widgets[type](db, col, parent)
        else:
            w = widgets[type](db, col, parent)
        w.initialize(book_id)
        return w
    x = db.custom_column_num_map
    cols = list(x)
    cols.sort(cmp=partial(field_sort, x=x))
    count_non_comment = len([c for c in cols if x[c]['datatype'] != 'comments'])

    layout.setColumnStretch(1, 10)
    if two_column:
        turnover_point = (count_non_comment+1)/2
        layout.setColumnStretch(3, 10)
    else:
        # Avoid problems with multi-line widgets
        turnover_point = count_non_comment + 1000
    ans = []
    column = row = comments_row = 0
    for col in cols:
        dt = x[col]['datatype']
        if dt == 'comments':
            continue
        w = widget_factory(dt, col)
        ans.append(w)
        for c in range(0, len(w.widgets), 2):
            w.widgets[c].setBuddy(w.widgets[c+1])
            layout.addWidget(w.widgets[c], row, column)
            layout.addWidget(w.widgets[c+1], row, column+1)
            row += 1
        comments_row = max(comments_row, row)
        if row >= turnover_point:
            column += 2
            turnover_point = count_non_comment + 1000
            row = 0
    if not bulk: # Add the comments fields
        row = comments_row
        column = 0
        for col in cols:
            dt = x[col]['datatype']
            if dt != 'comments':
                continue
            w = widget_factory(dt, col)
            ans.append(w)
            layout.addWidget(w.widgets[0], row, column, 1, 2)
            if two_column and column == 0:
                column = 2
                continue
            column = 0
            row += 1
    items = []
    if len(ans) > 0:
        items.append(QSpacerItem(10, 10, QSizePolicy.Minimum,
            QSizePolicy.Expanding))
        layout.addItem(items[-1], layout.rowCount(), 0, 1, 1)
        layout.setRowStretch(layout.rowCount()-1, 100)
    return ans, items

class BulkBase(Base):

    def get_initial_value(self, book_ids):
        values = set([])
        for book_id in book_ids:
            val = self.db.get_custom(book_id, num=self.col_id, index_is_id=True)
            if isinstance(val, list):
                val = frozenset(val)
            values.add(val)
            if len(values) > 1:
                break
        ans = None
        if len(values) == 1:
            ans = iter(values).next()
        if isinstance(ans, frozenset):
            ans = list(ans)
        return ans

    def process_each_book(self):
        return False

    def initialize(self, book_ids):
        if not self.process_each_book():
            self.initial_val = val = self.get_initial_value(book_ids)
            val = self.normalize_db_val(val)
            self.setter(val)

    def commit(self, book_ids, notify=False):
        if self.process_each_book():
            for book_id in book_ids:
                val = self.db.get_custom(book_id, num=self.col_id, index_is_id=True)
                self.db.set_custom(book_id, self.getter(val), num=self.col_id, notify=notify)
        else:
            val = self.getter()
            val = self.normalize_ui_val(val)
            if val != self.initial_val:
                for book_id in book_ids:
                    self.db.set_custom(book_id, val, num=self.col_id, notify=notify)

class BulkBool(BulkBase, Bool):
    pass

class BulkInt(BulkBase, Int):
    pass

class BulkFloat(BulkBase, Float):
    pass

class BulkRating(BulkBase, Rating):
    pass

class BulkDateTime(BulkBase, DateTime):
    pass

class BulkSeries(BulkBase):
    def setup_ui(self, parent):
        values = self.all_values = list(self.db.all_custom(num=self.col_id))
        values.sort(cmp = lambda x,y: cmp(x.lower(), y.lower()))
        w = EnComboBox(parent)
        w.setSizeAdjustPolicy(w.AdjustToMinimumContentsLengthWithIcon)
        w.setMinimumContentsLength(25)
        self.name_widget = w
        self.widgets = [QLabel('&'+self.col_metadata['name']+':', parent), w]

        self.widgets.append(QLabel(_('Automatically number books in this series'), parent))
        self.idx_widget=QCheckBox(parent)
        self.widgets.append(self.idx_widget)

    def initialize(self, book_id):
        self.idx_widget.setChecked(False)
        for c in self.all_values:
            self.name_widget.addItem(c)
        self.name_widget.setEditText('')

    def commit(self, book_ids, notify=False):
        val = unicode(self.name_widget.currentText()).strip()
        val = self.normalize_ui_val(val)
        update_indices = self.idx_widget.checkState()
        if val != '':
            for book_id in book_ids:
                if update_indices:
                    if tweaks['series_index_auto_increment'] == 'next':
                        s_index = self.db.get_next_cc_series_num_for\
                                                        (val, num=self.col_id)
                    else:
                        s_index = 1.0
                else:
                    s_index = self.db.get_custom_extra(book_id, num=self.col_id,
                                                       index_is_id=True)
                self.db.set_custom(book_id, val, extra=s_index,
                                   num=self.col_id, notify=notify)

    def process_each_book(self):
        return True

class RemoveTags(QWidget):

    def __init__(self, parent, values):
        QWidget.__init__(self, parent)
        layout = QHBoxLayout()
        layout.setSpacing(5)
        layout.setContentsMargins(0, 0, 0, 0)

        self.tags_box = TagsLineEdit(parent, values)
        layout.addWidget(self.tags_box, stretch = 1)
        # self.tags_box.setSizePolicy(QSizePolicy.Minimum, QSizePolicy.Preferred)

        self.checkbox = QCheckBox(_('Remove all tags'), parent)
        layout.addWidget(self.checkbox)
        self.setLayout(layout)
        self.connect(self.checkbox, SIGNAL('stateChanged(int)'), self.box_touched)

    def box_touched(self, state):
        if state:
            self.tags_box.setText('')
            self.tags_box.setEnabled(False)
        else:
            self.tags_box.setEnabled(True)

class BulkText(BulkBase):

    def setup_ui(self, parent):
        values = self.all_values = list(self.db.all_custom(num=self.col_id))
        values.sort(cmp = lambda x,y: cmp(x.lower(), y.lower()))
        if self.col_metadata['is_multiple']:
            w = TagsLineEdit(parent, values)
            w.setSizePolicy(QSizePolicy.Minimum, QSizePolicy.Preferred)
            self.widgets = [QLabel('&'+self.col_metadata['name']+': ' +
                                   _('tags to add'), parent), w]
            self.adding_widget = w

            w = RemoveTags(parent, values)
            self.widgets.append(QLabel('&'+self.col_metadata['name']+': ' +
                                       _('tags to remove'), parent))
            self.widgets.append(w)
            self.removing_widget = w
        else:
            w = EnComboBox(parent)
            w.setSizeAdjustPolicy(w.AdjustToMinimumContentsLengthWithIcon)
            w.setMinimumContentsLength(25)
            self.widgets = [QLabel('&'+self.col_metadata['name']+':', parent), w]

    def initialize(self, book_ids):
        if self.col_metadata['is_multiple']:
            self.widgets[1].update_tags_cache(self.all_values)
        else:
            val = self.get_initial_value(book_ids)
            self.initial_val = val = self.normalize_db_val(val)
            idx = None
            for i, c in enumerate(self.all_values):
                if c == val:
                    idx = i
                self.widgets[1].addItem(c)
            self.widgets[1].setEditText('')
            if idx is not None:
                self.widgets[1].setCurrentIndex(idx)

    def process_each_book(self):
        return self.col_metadata['is_multiple']

    def getter(self, original_value = None):
        if self.col_metadata['is_multiple']:
            if self.removing_widget.checkbox.isChecked():
                ans = set()
            else:
                ans = set(original_value)
                ans -= set([v.strip() for v in
                            unicode(self.removing_widget.tags_box.text()).split(',')])
            ans |= set([v.strip() for v in
                            unicode(self.adding_widget.text()).split(',')])
            return ans # returning a set instead of a list works, for now at least.
        val = unicode(self.widgets[1].currentText()).strip()
        if not val:
            val = None
        return val


bulk_widgets = {
        'bool' : BulkBool,
        'rating' : BulkRating,
        'int': BulkInt,
        'float': BulkFloat,
        'datetime': BulkDateTime,
        'text' : BulkText,
        'series': BulkSeries,
}<|MERGE_RESOLUTION|>--- conflicted
+++ resolved
@@ -147,14 +147,10 @@
         self.widgets = [QLabel('&'+cm['name']+':', parent), DateEdit(parent),
             QLabel(''), QPushButton(_('Set \'%s\' to today')%cm['name'], parent)]
         w = self.widgets[1]
-<<<<<<< HEAD
         format = cm['display'].get('date_format','')
         if not format:
             format = 'dd MMM yyyy'
         w.setDisplayFormat(format)
-=======
-        w.setDisplayFormat('dd MMM yyyy')
->>>>>>> de0aea0e
         w.setCalendarPopup(True)
         w.setMinimumDate(UNDEFINED_QDATE)
         w.setSpecialValueText(_('Undefined'))
