--- conflicted
+++ resolved
@@ -62,11 +62,7 @@
 
     def filename_callback(self, fname, mi):
         if fname.startswith('.'):
-<<<<<<< HEAD
-            return fname[1:]
-=======
             return 'x'+fname[1:]
->>>>>>> 7f3f216f
         return fname
 
     def get_annotations(self, path_map):
