# -*- coding: utf-8 -*-

__license__   = 'GPL v3'
__copyright__ = '2010, Gregory Riker'
__docformat__ = 'restructuredtext en'


import cStringIO, ctypes, datetime, os, re, shutil, subprocess, sys, tempfile, time
from calibre.constants import __appname__, __version__, DEBUG
from calibre import fit_image, confirm_config_name
from calibre.constants import isosx, iswindows
from calibre.devices.errors import OpenFeedback, UserFeedback
from calibre.devices.usbms.deviceconfig import DeviceConfig
from calibre.devices.interface import DevicePlugin
from calibre.ebooks.BeautifulSoup import BeautifulSoup
from calibre.ebooks.metadata import authors_to_string, MetaInformation, \
    title_sort
from calibre.ebooks.metadata.book.base import Metadata
from calibre.ebooks.metadata.epub import set_metadata
from calibre.library.server.utils import strftime
from calibre.utils.config import config_dir, dynamic, prefs
from calibre.utils.date import now, parse_date
from calibre.utils.logging import Log
from calibre.utils.zipfile import ZipFile


class AppleOpenFeedback(OpenFeedback):

    def __init__(self, plugin):
        OpenFeedback.__init__(self, u'')
        self.log = plugin.log
        self.plugin = plugin

    def custom_dialog(self, parent):
        from PyQt4.Qt import (QDialog, QDialogButtonBox, QIcon,
                              QLabel, QPushButton, QVBoxLayout)

        class Dialog(QDialog):

            def __init__(self, p, cd, pixmap='dialog_information.png'):
                QDialog.__init__(self, p)
                self.cd = cd
                self.setWindowTitle("Apple iDevice detected")
                self.l = l = QVBoxLayout()
                self.setLayout(l)
                msg = QLabel()
                msg.setText(_(
                            '<p>If you do not want calibre to recognize your Apple iDevice '
                            'when it is connected to your computer, '
                            'click <b>Disable Apple Driver</b>.</p>'
                            '<p>To transfer books to your iDevice, '
                            'click <b>Disable Apple Driver</b>, '
                            "then use the 'Connect to iTunes' method recommended in the "
                            '<a href="http://www.mobileread.com/forums/showthread.php?t=118559">Calibre + iDevices FAQ</a>, '
                            'using the <em>Connect/Share</em>|<em>Connect to iTunes</em> menu item.</p>'
                            '<p>Enabling the Apple driver for direct connection to iDevices '
                            'is an unsupported advanced user mode.</p>'
                            '<p></p>'
                            ))
                msg.setOpenExternalLinks(True)
                msg.setWordWrap(True)
                l.addWidget(msg)

                self.bb = QDialogButtonBox()
                disable_driver = QPushButton(_("Disable Apple driver"))
                disable_driver.setDefault(True)
                self.bb.addButton(disable_driver, QDialogButtonBox.RejectRole)

                enable_driver = QPushButton(_("Enable Apple driver"))
                self.bb.addButton(enable_driver, QDialogButtonBox.AcceptRole)
                l.addWidget(self.bb)
                self.bb.accepted.connect(self.accept)
                self.bb.rejected.connect(self.reject)

                self.setWindowIcon(QIcon(I(pixmap)))
                self.resize(self.sizeHint())

                self.finished.connect(self.do_it)

            def do_it(self, return_code):
                if return_code == self.Accepted:
                    self.cd.log.info(" Apple driver ENABLED")
                    dynamic[confirm_config_name(self.cd.plugin.DISPLAY_DISABLE_DIALOG)] = False
                else:
                    from calibre.customize.ui import disable_plugin
                    self.cd.log.info(" Apple driver DISABLED")
                    disable_plugin(self.cd.plugin)

        return Dialog(parent, self)


from PIL import Image as PILImage
from lxml import etree

if isosx:
    try:
        import appscript
        appscript
    except:
        # appscript fails to load on 10.4
        appscript = None

if iswindows:
    import pythoncom, win32com.client

class DriverBase(DeviceConfig, DevicePlugin):
    # Needed for config_widget to work
    FORMATS = ['epub', 'pdf']
    USER_CAN_ADD_NEW_FORMATS = False

    # Hide the standard customization widgets
    SUPPORTS_SUB_DIRS = False
    MUST_READ_METADATA = True
    SUPPORTS_USE_AUTHOR_SORT = False

    EXTRA_CUSTOMIZATION_MESSAGE = [
            _('Use Series as Category in iTunes/iBooks') +
            ':::'+_('Enable to use the series name as the iTunes Genre, '
                    'iBooks Category'),
            _('Cache covers from iTunes/iBooks') +
                ':::' +
                _('Enable to cache and display covers from iTunes/iBooks')
    ]
    EXTRA_CUSTOMIZATION_DEFAULT = [
                True,
                True,
    ]


    @classmethod
    def _config_base_name(cls):
        return 'iTunes'

class ITUNES(DriverBase):
    '''
    Calling sequences:
    Initialization:
        can_handle() or can_handle_windows()
        reset()
        open()
        card_prefix()
        can_handle()
        set_progress_reporter()
        get_device_information()
        card_prefix()
        free_space()
        (Job 1 Get device information finishes)
        can_handle()
        set_progress_reporter()
        books() (once for each storage point)
        settings()
        settings()
        can_handle() (~1x per second OSX while idle)
    Delete:
        delete_books()
        remove_books_from_metadata()
        use_plugboard_ext()
        set_plugboard()
        sync_booklists()
        card_prefix()
        free_space()
    Upload:
        settings()
        set_progress_reporter()
        upload_books()
         _get_fpath()
          _update_epub_metadata()
        add_books_to_metadata()
        use_plugboard_ext()
        set_plugboard()
        set_progress_reporter()
        sync_booklists()
        card_prefix()
        free_space()
    '''

    name = 'Apple device interface'
    gui_name = _('Apple device')
    icon = I('devices/ipad.png')
    description    = _('Communicate with iTunes/iBooks.')
    supported_platforms = ['osx','windows']
    author = 'GRiker'
    #: The version of this plugin as a 3-tuple (major, minor, revision)
    version        = (1,0,0)

    DISPLAY_DISABLE_DIALOG = "display_disable_apple_driver_dialog"

    # EXTRA_CUSTOMIZATION_MESSAGE indexes
    USE_SERIES_AS_CATEGORY = 0
    CACHE_COVERS = 1

    OPEN_FEEDBACK_MESSAGE = _(
        'Apple device detected, launching iTunes, please wait ...')
    BACKLOADING_ERROR_MESSAGE = _(
        "Cannot copy books directly from iDevice. "
        "Drag from iTunes Library to desktop, then add to calibre's Library window.")

    # Product IDs:
    #  0x1291   iPod Touch
    #  0x1293   iPod Touch 2G
    #  0x1299   iPod Touch 3G
    #  0x1292   iPhone 3G
    #  0x1294   iPhone 3GS
    #  0x1297   iPhone 4
    #  0x129a   iPad
    #  0x12a2   iPad2
    VENDOR_ID = [0x05ac]
    PRODUCT_ID = [0x1292,0x1293,0x1294,0x1297,0x1299,0x129a,0x12a2]
    BCD = [0x01]

    # Plugboard ID
    DEVICE_PLUGBOARD_NAME = 'APPLE'

    # iTunes enumerations
    Audiobooks = [
        'Audible file',
        'MPEG audio file',
        'Protected AAC audio file'
        ]
    ArtworkFormat = [
        'Unknown',
        'JPEG',
        'PNG',
        'BMP'
        ]
    PlaylistKind = [
        'Unknown',
        'Library',
        'User',
        'CD',
        'Device',
        'Radio Tuner'
        ]
    PlaylistSpecialKind = [
        'Unknown',
        'Purchased Music',
        'Party Shuffle',
        'Podcasts',
        'Folder',
        'Video',
        'Music',
        'Movies',
        'TV Shows',
        'Books',
        ]
    SearchField = [
        'All',
        'Visible',
        'Artists',
        'Albums',
        'Composers',
        'SongNames',
        ]
    Sources = [
        'Unknown',
        'Library',
        'iPod',
        'AudioCD',
        'MP3CD',
        'Device',
        'RadioTuner',
        'SharedLibrary'
        ]

    # Cover art size limits
    MAX_COVER_WIDTH = 510
    MAX_COVER_HEIGHT = 680

    # Properties
    cached_books = {}
    cache_dir = os.path.join(config_dir, 'caches', 'itunes')
    calibre_library_path = prefs['library_path']
    archive_path = os.path.join(cache_dir, "thumbs.zip")
    description_prefix = "added by calibre"
    ejected = False
    iTunes= None
    iTunes_media = None
    library_orphans = None
    log = Log()
    manual_sync_mode = False
    path_template = 'iTunes/%s - %s.%s'
    plugboards = None
    plugboard_func = None
    problem_titles = []
    problem_msg = None
    report_progress = None
    update_list = []
    sources = None
    update_msg = None
    update_needed = False

    # Public methods
    def add_books_to_metadata(self, locations, metadata, booklists):
        '''
        Add locations to the booklists. This function must not communicate with
        the device.
        @param locations: Result of a call to L{upload_books}
        @param metadata: List of MetaInformation objects, same as for
        :method:`upload_books`.
        @param booklists: A tuple containing the result of calls to
                                (L{books}(oncard=None), L{books}(oncard='carda'),
                                L{books}(oncard='cardb')).
        '''
        if DEBUG:
            self.log.info("ITUNES.add_books_to_metadata()")

        task_count = float(len(self.update_list))

        # Delete any obsolete copies of the book from the booklist
        if self.update_list:
            if False:
                self._dump_booklist(booklists[0], header='before',indent=2)
                self._dump_update_list(header='before',indent=2)
                self._dump_cached_books(header='before',indent=2)

            for (j,p_book) in enumerate(self.update_list):
                if False:
                    if isosx:
                        self.log.info("  looking for '%s' by %s uuid:%s" %
                            (p_book['title'],p_book['author'], p_book['uuid']))
                    elif iswindows:
                        self.log.info(" looking for '%s' by %s (%s)" %
                                        (p_book['title'],p_book['author'], p_book['uuid']))

                # Purge the booklist, self.cached_books
                for i,bl_book in enumerate(booklists[0]):
                    if bl_book.uuid == p_book['uuid']:
                        # Remove from booklists[0]
                        booklists[0].pop(i)
                        if False:
                            if isosx:
                                self.log.info("  removing old %s %s from booklists[0]" %
                                    (p_book['title'], str(p_book['lib_book'])[-9:]))
                            elif iswindows:
                                self.log.info(" removing old '%s' from booklists[0]" %
                                                (p_book['title']))

                        # If >1 matching uuid, remove old title
                        matching_uuids = 0
                        for cb in self.cached_books:
                            if self.cached_books[cb]['uuid'] == p_book['uuid']:
                                matching_uuids += 1

                        if matching_uuids > 1:
                            for cb in self.cached_books:
                                if self.cached_books[cb]['uuid'] == p_book['uuid']:
                                    if self.cached_books[cb]['title'] == p_book['title'] and \
                                       self.cached_books[cb]['author'] == p_book['author']:
                                        if DEBUG:
                                            self._dump_cached_book(self.cached_books[cb],header="removing from self.cached_books:", indent=2)
                                        self.cached_books.pop(cb)
                                        break
                            break
                if self.report_progress is not None:
                    self.report_progress((j+1)/task_count, _('Updating device metadata listing...'))

            if self.report_progress is not None:
                self.report_progress(1.0, _('Updating device metadata listing...'))

        # Add new books to booklists[0]
        # Charles thinks this should be
        # for new_book in metadata[0]:
        for new_book in locations[0]:
            if DEBUG:
                self.log.info("  adding '%s' by '%s' to booklists[0]" %
                    (new_book.title, new_book.author))
            booklists[0].append(new_book)

        if False:
            self._dump_booklist(booklists[0],header='after',indent=2)
            self._dump_cached_books(header='after',indent=2)

    def books(self, oncard=None, end_session=True):
        """
        Return a list of ebooks on the device.
        @param oncard:  If 'carda' or 'cardb' return a list of ebooks on the
                        specific storage card, otherwise return list of ebooks
                        in main memory of device. If a card is specified and no
                        books are on the card return empty list.
        @return: A BookList.

        Implementation notes:
        iTunes does not sync purchased books, they are only on the device.  They are visible, but
        they are not backed up to iTunes.  Since calibre can't manage them, don't show them in the
        list of device books.

        """
        if not oncard:
            if DEBUG:
                self.log.info("ITUNES:books():")
                if self.settings().extra_customization[self.CACHE_COVERS]:
                    self.log.info(" Cover fetching/caching enabled")
                else:
                    self.log.info(" Cover fetching/caching disabled")

            # Fetch a list of books from iPod device connected to iTunes
            if 'iPod' in self.sources:
                booklist = BookList(self.log)
                cached_books = {}

                if isosx:
                    library_books = self._get_library_books()
                    device_books = self._get_device_books()
                    book_count = float(len(device_books))
                    for (i,book) in enumerate(device_books):
                        this_book = Book(book.name(), book.artist())
                        format = 'pdf' if book.kind().startswith('PDF') else 'epub'
                        this_book.path = self.path_template % (book.name(), book.artist(),format)
                        try:
                            this_book.datetime = parse_date(str(book.date_added())).timetuple()
                        except:
                            this_book.datetime = time.gmtime()
                        this_book.db_id = None
                        this_book.device_collections = []
                        this_book.library_id = library_books[this_book.path] if this_book.path in library_books else None
                        this_book.size = book.size()
                        this_book.uuid = book.composer()
                        # Hack to discover if we're running in GUI environment
                        if self.report_progress is not None:
                            this_book.thumbnail = self._generate_thumbnail(this_book.path, book)
                        else:
                            this_book.thumbnail = None
                        booklist.add_book(this_book, False)

                        cached_books[this_book.path] = {
                         'title':book.name(),
                         'author':book.artist().split(' & '),
                         'lib_book':library_books[this_book.path] if this_book.path in library_books else None,
                         'dev_book':book,
                         'uuid': book.composer()
                         }

                        if self.report_progress is not None:
                            self.report_progress((i+1)/book_count, _('%d of %d') % (i+1, book_count))
                    self._purge_orphans(library_books, cached_books)

                elif iswindows:
                    try:
                        pythoncom.CoInitialize()
                        self.iTunes = win32com.client.Dispatch("iTunes.Application")
                        library_books = self._get_library_books()
                        device_books = self._get_device_books()
                        book_count = float(len(device_books))
                        for (i,book) in enumerate(device_books):
                            this_book = Book(book.Name, book.Artist)
                            format = 'pdf' if book.KindAsString.startswith('PDF') else 'epub'
                            this_book.path = self.path_template % (book.Name, book.Artist,format)
                            try:
                                this_book.datetime = parse_date(str(book.DateAdded)).timetuple()
                            except:
                                this_book.datetime = time.gmtime()
                            this_book.db_id = None
                            this_book.device_collections = []
                            this_book.library_id = library_books[this_book.path] if this_book.path in library_books else None
                            this_book.size = book.Size
                            # Hack to discover if we're running in GUI environment
                            if self.report_progress is not None:
                                this_book.thumbnail = self._generate_thumbnail(this_book.path, book)
                            else:
                                this_book.thumbnail = None
                            booklist.add_book(this_book, False)

                            cached_books[this_book.path] = {
                             'title':book.Name,
                             'author':book.Artist.split(' & '),
                             'lib_book':library_books[this_book.path] if this_book.path in library_books else None,
                             'uuid': book.Composer,
                             'format': 'pdf' if book.KindAsString.startswith('PDF') else 'epub'
                             }

                            if self.report_progress is not None:
                                self.report_progress((i+1)/book_count,
                                        _('%d of %d') % (i+1, book_count))
                        self._purge_orphans(library_books, cached_books)

                    finally:
                        pythoncom.CoUninitialize()

                if self.report_progress is not None:
                    self.report_progress(1.0, _('finished'))
                self.cached_books = cached_books
                if DEBUG:
                    self._dump_booklist(booklist, 'returning from books()', indent=2)
                    self._dump_cached_books('returning from books()',indent=2)
                return booklist
        else:
            return BookList(self.log)

    def can_handle(self, device_info, debug=False):
        '''
        Unix version of :method:`can_handle_windows`

        :param device_info: Is a tupe of (vid, pid, bcd, manufacturer, product,
        serial number)

        Confirm that:
            - iTunes is running
            - there is an iDevice connected
        This gets called first when the device fingerprint is read, so it needs to
        instantiate iTunes if necessary
        This gets called ~1x/second while device fingerprint is sensed
        '''
        if appscript is None:
            return False

        if self.iTunes:
            # Check for connected book-capable device
            self.sources = self._get_sources()
            if 'iPod' in self.sources:
                #if DEBUG:
                    #sys.stdout.write('.')
                    #sys.stdout.flush()
                return True
            else:
                if DEBUG:
                    sys.stdout.write('-')
                    sys.stdout.flush()
                return False
        else:
            # Called at entry
            # We need to know if iTunes sees the iPad
            # It may have been ejected
            if DEBUG:
                self.log.info("ITUNES.can_handle()")

            self._launch_iTunes()
            self.sources = self._get_sources()
            if (not 'iPod' in self.sources) or (self.sources['iPod'] == ''):
                attempts = 9
                while attempts:
                    # If iTunes was just launched, device may not be detected yet
                    self.sources = self._get_sources()
                    if (not 'iPod' in self.sources) or (self.sources['iPod'] == ''):
                        attempts -= 1
                        time.sleep(0.5)
                        if DEBUG:
                            self.log.warning(" waiting for connected iPad, attempt #%d" % (10 - attempts))
                    else:
                        if DEBUG:
                            self.log.info(' found connected iPad')
                        break
                else:
                    # iTunes running, but not connected iPad
                    if DEBUG:
                        self.log.info(' self.ejected = True')
                    self.ejected = True
                    return False

            self._discover_manual_sync_mode(wait = 2 if self.initial_status == 'launched' else 0)
            return True

    def can_handle_windows(self, device_id, debug=False):
        '''
        Optional method to perform further checks on a device to see if this driver
        is capable of handling it. If it is not it should return False. This method
        is only called after the vendor, product ids and the bcd have matched, so
        it can do some relatively time intensive checks. The default implementation
        returns True. This method is called only on windows. See also
        :method:`can_handle`.

        :param device_info: On windows a device ID string. On Unix a tuple of
        ``(vendor_id, product_id, bcd)``.

        iPad implementation notes:
        It is necessary to use this method to check for the presence of a connected
        iPad, as we have to return True if we can handle device interaction, or False if not.

        '''
        if self.iTunes:
            # We've previously run, so the user probably ejected the device
            try:
                pythoncom.CoInitialize()
                self.sources = self._get_sources()
                if 'iPod' in self.sources:
                    if DEBUG:
                        sys.stdout.write('.')
                        sys.stdout.flush()
                    if DEBUG:
                        self.log.info('ITUNES.can_handle_windows:\n confirming connected iPad')
                    self.ejected = False
                    self._discover_manual_sync_mode()
                    return True
                else:
                    if DEBUG:
                        self.log.info("ITUNES.can_handle_windows():\n device ejected")
                    self.ejected = True
                    return False
            except:
                # iTunes connection failed, probably not running anymore

                self.log.error("ITUNES.can_handle_windows():\n lost connection to iTunes")
                return False
            finally:
                pythoncom.CoUninitialize()

        else:
            if DEBUG:
                self.log.info("ITUNES:can_handle_windows():\n Launching iTunes")

            try:
                pythoncom.CoInitialize()
                self._launch_iTunes()
                self.sources = self._get_sources()
                if (not 'iPod' in self.sources) or (self.sources['iPod'] == ''):
                    attempts = 9
                    while attempts:
                        # If iTunes was just launched, device may not be detected yet
                        self.sources = self._get_sources()
                        if (not 'iPod' in self.sources) or (self.sources['iPod'] == ''):
                            attempts -= 1
                            time.sleep(0.5)
                            if DEBUG:
                                self.log.warning(" waiting for connected iPad, attempt #%d" % (10 - attempts))
                        else:
                            if DEBUG:
                                self.log.info(' found connected iPad in iTunes')
                            break
                    else:
                        # iTunes running, but not connected iPad
                        if DEBUG:
                            self.log.info(' iDevice has been ejected')
                        self.ejected = True
                        return False

                self.log.info(' found connected iPad in sources')
                self._discover_manual_sync_mode(wait=1.0)

            finally:
                pythoncom.CoUninitialize()

            return True

    def card_prefix(self, end_session=True):
        '''
        Return a 2 element list of the prefix to paths on the cards.
        If no card is present None is set for the card's prefix.
        E.G.
        ('/place', '/place2')
        (None, 'place2')
        ('place', None)
        (None, None)
        '''
        return (None,None)

    @classmethod
    def config_widget(cls):
        '''
        Return a QWidget with settings for the device interface
        '''
        cw = DriverBase.config_widget()
        # Turn off the Save template
        cw.opt_save_template.setVisible(False)
        cw.label.setVisible(False)
        return cw

    def delete_books(self, paths, end_session=True):
        '''
        Delete books at paths on device.
        iTunes doesn't let us directly delete a book on the device.
        If the requested paths are deletable (i.e., it's in the Library|Books list),
        delete the paths from the library, then resync iPad

        '''
        self.problem_titles = []
        self.problem_msg = _("Some books not found in iTunes database.\n"
                              "Delete using the iBooks app.\n"
                              "Click 'Show Details' for a list.")
        self.log.info("ITUNES:delete_books()")
        for path in paths:
            if self.cached_books[path]['lib_book']:
                if DEBUG:
                    self.log.info(" Deleting '%s' from iTunes library" % (path))

                if isosx:
                    self._remove_from_iTunes(self.cached_books[path])
                    if self.manual_sync_mode:
                        self._remove_from_device(self.cached_books[path])
                elif iswindows:
                    try:
                        pythoncom.CoInitialize()
                        self.iTunes = win32com.client.Dispatch("iTunes.Application")
                        self._remove_from_iTunes(self.cached_books[path])
                        if self.manual_sync_mode:
                            self._remove_from_device(self.cached_books[path])
                    finally:
                        pythoncom.CoUninitialize()

                if not self.manual_sync_mode:
                    self.update_needed = True
                    self.update_msg = "Deleted books from device"
                else:
                    self.log.info(" skipping sync phase, manual_sync_mode: True")
            else:
                if self.manual_sync_mode:
                    metadata = MetaInformation(self.cached_books[path]['title'],
                                               [self.cached_books[path]['author']])
                    metadata.uuid = self.cached_books[path]['uuid']

                    if isosx:
                        self._remove_existing_copy(self.cached_books[path],metadata)
                    elif iswindows:
                        try:
                            pythoncom.CoInitialize()
                            self.iTunes = win32com.client.Dispatch("iTunes.Application")
                            self._remove_existing_copy(self.cached_books[path],metadata)
                        finally:
                            pythoncom.CoUninitialize()

                else:
                    self.problem_titles.append("'%s' by %s" %
                     (self.cached_books[path]['title'],self.cached_books[path]['author']))

    def eject(self):
        '''
        Un-mount / eject the device from the OS. This does not check if there
        are pending GUI jobs that need to communicate with the device.
        '''
        if DEBUG:
            self.log.info("ITUNES:eject(): ejecting '%s'" % self.sources['iPod'])
        if isosx:
            self.iTunes.eject(self.sources['iPod'])
        elif iswindows:
            if 'iPod' in self.sources:
                try:
                    pythoncom.CoInitialize()
                    self.iTunes = win32com.client.Dispatch("iTunes.Application")
                    self.iTunes.sources.ItemByName(self.sources['iPod']).EjectIPod()

                finally:
                    pythoncom.CoUninitialize()

        self.iTunes = None
        self.sources = None

    def free_space(self, end_session=True):
        """
        Get free space available on the mountpoints:
          1. Main memory
          2. Card A
          3. Card B

        @return: A 3 element list with free space in bytes of (1, 2, 3). If a
        particular device doesn't have any of these locations it should return -1.

        In Windows, a sync-in-progress blocks this call until sync is complete
        """
        if DEBUG:
            self.log.info("ITUNES:free_space()")

        free_space = 0
        if isosx:
            if 'iPod' in self.sources:
                connected_device = self.sources['iPod']
                free_space = self.iTunes.sources[connected_device].free_space()

        elif iswindows:
            if 'iPod' in self.sources:

                while True:
                    try:
                        try:
                            pythoncom.CoInitialize()
                            self.iTunes = win32com.client.Dispatch("iTunes.Application")
                            connected_device = self.sources['iPod']
                            free_space = self.iTunes.sources.ItemByName(connected_device).FreeSpace
                        finally:
                            pythoncom.CoUninitialize()
                            break
                    except:
                        self.log.error(' waiting for free_space() call to go through')

        return (free_space,-1,-1)

    def get_device_information(self, end_session=True):
        """
        Ask device for device information. See L{DeviceInfoQuery}.
        @return: (device name, device version, software version on device, mime type)
        """
        if DEBUG:
            self.log.info("ITUNES:get_device_information()")

        return (self.sources['iPod'],'hw v1.0','sw v1.0', 'mime type normally goes here')

    def get_file(self, path, outfile, end_session=True):
        '''
        Read the file at C{path} on the device and write it to outfile.
        @param outfile: file object like C{sys.stdout} or the result of an C{open} call
        '''
        if DEBUG:
            self.log.info("ITUNES.get_file(): exporting '%s'" % path)
        outfile.write(open(self.cached_books[path]['lib_book'].location().path).read())

    def open(self, library_uuid):
        '''
        Perform any device specific initialization. Called after the device is
        detected but before any other functions that communicate with the device.
        For example: For devices that present themselves as USB Mass storage
        devices, this method would be responsible for mounting the device or
        if the device has been automounted, for finding out where it has been
        mounted. The base class within USBMS device.py has a implementation of
        this function that should serve as a good example for USB Mass storage
        devices.

        Note that most of the initialization is necessarily performed in can_handle(), as
        we need to talk to iTunes to discover if there's a connected iPod
        '''

        if DEBUG:
            self.log.info("ITUNES.open()")

        # Display a dialog recommending using 'Connect to iTunes' if user hasn't
        # previously disabled the dialog
        if dynamic.get(confirm_config_name(self.DISPLAY_DISABLE_DIALOG),True):
            raise AppleOpenFeedback(self)
        else:
            if DEBUG:
                self.log.info(" advanced user mode, directly connecting to iDevice")

        # Confirm/create thumbs archive
        if not os.path.exists(self.cache_dir):
            if DEBUG:
                self.log.info(" creating thumb cache '%s'" % self.cache_dir)
            os.makedirs(self.cache_dir)

        if not os.path.exists(self.archive_path):
            self.log.info(" creating zip archive")
            zfw = ZipFile(self.archive_path, mode='w')
            zfw.writestr("iTunes Thumbs Archive",'')
            zfw.close()
        else:
            if DEBUG:
                self.log.info(" existing thumb cache at '%s'" % self.archive_path)

    def remove_books_from_metadata(self, paths, booklists):
        '''
        Remove books from the metadata list. This function must not communicate
        with the device.
        @param paths: paths to books on the device.
        @param booklists:  A tuple containing the result of calls to
                                (L{books}(oncard=None), L{books}(oncard='carda'),
                                L{books}(oncard='cardb')).

        NB: This will not find books that were added by a different installation of calibre
            as uuids are different
        '''
        if DEBUG:
            self.log.info("ITUNES.remove_books_from_metadata()")
        for path in paths:
            if DEBUG:
                self._dump_cached_book(self.cached_books[path], indent=2)
                self.log.info("  looking for '%s' by '%s' uuid:%s" %
                                (self.cached_books[path]['title'],
                                 self.cached_books[path]['author'],
                                 self.cached_books[path]['uuid']))

            # Purge the booklist, self.cached_books, thumb cache
            for i,bl_book in enumerate(booklists[0]):
                if False:
                    self.log.info(" evaluating '%s' by '%s' uuid:%s" %
                                  (bl_book.title, bl_book.author,bl_book.uuid))

                found = False
                if bl_book.uuid == self.cached_books[path]['uuid']:
                    if False:
                        self.log.info("  matched with uuid")
                    booklists[0].pop(i)
                    found = True
                elif bl_book.title == self.cached_books[path]['title'] and \
                     bl_book.author[0] == self.cached_books[path]['author']:
                    if False:
                        self.log.info("  matched with title + author")
                    booklists[0].pop(i)
                    found = True

                if found:
                    # Remove from self.cached_books
                    for cb in self.cached_books:
                        if self.cached_books[cb]['uuid'] == self.cached_books[path]['uuid']:
                            self.cached_books.pop(cb)
                            break

                    # Remove from thumb from thumb cache
                    thumb_path = path.rpartition('.')[0] + '.jpg'
                    zf = ZipFile(self.archive_path,'a')
                    fnames = zf.namelist()
                    try:
                        thumb = [x for x in fnames if thumb_path in x][0]
                    except:
                        thumb = None
                    if thumb:
                        if DEBUG:
                            self.log.info("  deleting '%s' from cover cache" % (thumb_path))
                            zf.delete(thumb_path)
                    else:
                        if DEBUG:
                            self.log.info("  '%s' not found in cover cache" % thumb_path)
                    zf.close()

                    break
            else:
                if DEBUG:
                    self.log.error("  unable to find '%s' by '%s' (%s)" %
                                    (bl_book.title, bl_book.author,bl_book.uuid))

        if False:
            self._dump_booklist(booklists[0], indent = 2)
            self._dump_cached_books(indent=2)

    def reset(self, key='-1', log_packets=False, report_progress=None,
            detected_device=None) :
        """
        :key: The key to unlock the device
        :log_packets: If true the packet stream to/from the device is logged
        :report_progress: Function that is called with a % progress
                                (number between 0 and 100) for various tasks
                                If it is called with -1 that means that the
                                task does not have any progress information
        :detected_device: Device information from the device scanner
        """
        if DEBUG:
            self.log.info("ITUNES.reset()")
        if report_progress:
            self.set_progress_reporter(report_progress)

    def set_progress_reporter(self, report_progress):
        '''
        @param report_progress: Function that is called with a % progress
                                (number between 0 and 100) for various tasks
                                If it is called with -1 that means that the
                                task does not have any progress information
        '''
        if DEBUG:
            self.log.info("ITUNES.set_progress_reporter()")

        self.report_progress = report_progress

    def set_plugboards(self, plugboards, pb_func):
        # This method is called with the plugboard that matches the format
        # declared in use_plugboard_ext and a device name of ITUNES
        if DEBUG:
            self.log.info("ITUNES.set_plugboard()")
            #self.log.info('  using plugboard %s' % plugboards)
        self.plugboards = plugboards
        self.plugboard_func = pb_func

    def sync_booklists(self, booklists, end_session=True):
        '''
        Update metadata on device.
        @param booklists: A tuple containing the result of calls to
                                (L{books}(oncard=None), L{books}(oncard='carda'),
                                L{books}(oncard='cardb')).
        '''

        if DEBUG:
            self.log.info("ITUNES.sync_booklists()")

        if self.update_needed:
            if DEBUG:
                self.log.info(' calling _update_device')
            self._update_device(msg=self.update_msg, wait=False)
            self.update_needed = False

        # Inform user of any problem books
        if self.problem_titles:
            raise UserFeedback(self.problem_msg,
                                  details='\n'.join(self.problem_titles), level=UserFeedback.WARN)
        self.problem_titles = []
        self.problem_msg = None
        self.update_list = []

    def total_space(self, end_session=True):
        """
        Get total space available on the mountpoints:
            1. Main memory
            2. Memory Card A
            3. Memory Card B

        @return: A 3 element list with total space in bytes of (1, 2, 3). If a
        particular device doesn't have any of these locations it should return 0.
        """
        if DEBUG:
            self.log.info("ITUNES:total_space()")
        capacity = 0
        if isosx:
            if 'iPod' in self.sources:
                connected_device = self.sources['iPod']
                capacity = self.iTunes.sources[connected_device].capacity()

        return (capacity,-1,-1)

    def upload_books(self, files, names, on_card=None, end_session=True,
                     metadata=None):
        '''
        Upload a list of books to the device. If a file already
        exists on the device, it should be replaced.
        This method should raise a L{FreeSpaceError} if there is not enough
        free space on the device. The text of the FreeSpaceError must contain the
        word "card" if C{on_card} is not None otherwise it must contain the word "memory".
        :files: A list of paths and/or file-like objects.
        :names: A list of file names that the books should have
        once uploaded to the device. len(names) == len(files)
        :return: A list of 3-element tuples. The list is meant to be passed
        to L{add_books_to_metadata}.
        :metadata: If not None, it is a list of :class:`Metadata` objects.
        The idea is to use the metadata to determine where on the device to
        put the book. len(metadata) == len(files). Apart from the regular
        cover (path to cover), there may also be a thumbnail attribute, which should
        be used in preference. The thumbnail attribute is of the form
        (width, height, cover_data as jpeg).
        '''

        new_booklist = []
        self.update_list = []
        file_count = float(len(files))
        self.problem_titles = []
        self.problem_msg = _("Some cover art could not be converted.\n"
                                     "Click 'Show Details' for a list.")

        if DEBUG:
            self.log.info("ITUNES.upload_books()")
            self._dump_files(files, header='upload_books()',indent=2)
            self._dump_update_list(header='upload_books()',indent=2)

        if isosx:
            for (i,file) in enumerate(files):
                format = file.rpartition('.')[2].lower()
                path = self.path_template % (metadata[i].title,
                                             authors_to_string(metadata[i].authors),
                                             format)
                self._remove_existing_copy(path, metadata[i])
                fpath = self._get_fpath(file, metadata[i], format, update_md=True)
                db_added, lb_added = self._add_new_copy(fpath, metadata[i])
                thumb = self._cover_to_thumb(path, metadata[i], db_added, lb_added, format)
                this_book = self._create_new_book(fpath, metadata[i], path, db_added, lb_added, thumb, format)
                new_booklist.append(this_book)
                self._update_iTunes_metadata(metadata[i], db_added, lb_added, this_book)

                # Add new_book to self.cached_books
                if DEBUG:
                    self.log.info("ITUNES.upload_books()")
                    self.log.info(" adding '%s' by '%s' uuid:%s to self.cached_books" %
                                  (metadata[i].title,
                                   authors_to_string(metadata[i].authors),
                                   metadata[i].uuid))
                self.cached_books[this_book.path] = {
                   'author': authors_to_string(metadata[i].authors),
                 'dev_book': db_added,
                   'format': format,
                 'lib_book': lb_added,
                    'title': metadata[i].title,
                     'uuid': metadata[i].uuid }


                # Report progress
                if self.report_progress is not None:
                    self.report_progress((i+1)/file_count, _('%d of %d') % (i+1, file_count))

        elif iswindows:
            try:
                pythoncom.CoInitialize()
                self.iTunes = win32com.client.Dispatch("iTunes.Application")

                for (i,file) in enumerate(files):
                    format = file.rpartition('.')[2].lower()
                    path = self.path_template % (metadata[i].title,
                                                 authors_to_string(metadata[i].authors),
                                                 format)
                    self._remove_existing_copy(path, metadata[i])
                    fpath = self._get_fpath(file, metadata[i],format, update_md=True)
                    db_added, lb_added = self._add_new_copy(fpath, metadata[i])

                    if self.manual_sync_mode and not db_added:
                        # Problem finding added book, probably title/author change needing to be written to metadata
                        self.problem_msg = ("Title and/or author metadata mismatch with uploaded books.\n"
                                            "Click 'Show Details...' for affected books.")
                        self.problem_titles.append("'%s' by %s" % (metadata[i].title, metadata[i].author[0]))

                    thumb = self._cover_to_thumb(path, metadata[i], db_added, lb_added, format)
                    this_book = self._create_new_book(fpath, metadata[i], path, db_added, lb_added, thumb, format)
                    new_booklist.append(this_book)
                    self._update_iTunes_metadata(metadata[i], db_added, lb_added, this_book)

                    # Add new_book to self.cached_books
                    if DEBUG:
                        self.log.info("ITUNES.upload_books()")
                        self.log.info(" adding '%s' by '%s' uuid:%s to self.cached_books" %
                                      (metadata[i].title,
                                       authors_to_string(metadata[i].authors),
                                       metadata[i].uuid))
                    self.cached_books[this_book.path] = {
                       'author': authors_to_string(metadata[i].authors),
                     'dev_book': db_added,
                       'format': format,
                     'lib_book': lb_added,
                        'title': metadata[i].title,
                         'uuid': metadata[i].uuid}

                    # Report progress
                    if self.report_progress is not None:
                        self.report_progress((i+1)/file_count, _('%d of %d') % (i+1, file_count))
            finally:
                pythoncom.CoUninitialize()

        if self.report_progress is not None:
            self.report_progress(1.0, _('finished'))

        # Tell sync_booklists we need a re-sync
        if not self.manual_sync_mode:
            self.update_needed = True
            self.update_msg = "Added books to device"

        if False:
            self._dump_booklist(new_booklist,header="after upload_books()",indent=2)
            self._dump_cached_books(header="after upload_books()",indent=2)
        return (new_booklist, [], [])

    # Private methods
    def _add_device_book(self,fpath, metadata):
        '''
        assumes pythoncom wrapper for windows
        '''
        self.log.info(" ITUNES._add_device_book()")
        if isosx:
            if 'iPod' in self.sources:
                connected_device = self.sources['iPod']
                device = self.iTunes.sources[connected_device]
                for pl in device.playlists():
                    if pl.special_kind() == appscript.k.Books:
                        break
                else:
                    if DEBUG:
                        self.log.error("  Device|Books playlist not found")

                # Add the passed book to the Device|Books playlist
                added = pl.add(appscript.mactypes.File(fpath),to=pl)
                if False:
                    self.log.info("  '%s' added to Device|Books" % metadata.title)
                return added

        elif iswindows:
            if 'iPod' in self.sources:
                connected_device = self.sources['iPod']
                device = self.iTunes.sources.ItemByName(connected_device)

                db_added = None
                for pl in device.Playlists:
                    if pl.Kind == self.PlaylistKind.index('User') and \
                       pl.SpecialKind == self.PlaylistSpecialKind.index('Books'):
                        break
                else:
                    if DEBUG:
                        self.log.info("  no Books playlist found")

                # Add the passed book to the Device|Books playlist
                if pl:
                    file_s = ctypes.c_char_p(fpath)
                    FileArray = ctypes.c_char_p * 1
                    fa = FileArray(file_s)
                    op_status = pl.AddFiles(fa)

                    if DEBUG:
                        sys.stdout.write("  uploading '%s' to Device|Books ..." % metadata.title)
                        sys.stdout.flush()

                    while op_status.InProgress:
                        time.sleep(0.5)
                        if DEBUG:
                            sys.stdout.write('.')
                            sys.stdout.flush()
                    if DEBUG:
                        sys.stdout.write("\n")
                        sys.stdout.flush()

                    if False:
                        '''
                        Preferred
                        Disabled because op_status.Tracks never returns a value after adding file
                        This would be the preferred approach (as under OSX)
                        It works in _add_library_book()
                        '''
                        if DEBUG:
                            sys.stdout.write("  waiting for handle to added '%s' ..." % metadata.title)
                            sys.stdout.flush()
                        while not op_status.Tracks:
                            time.sleep(0.5)
                            if DEBUG:
                                sys.stdout.write('.')
                                sys.stdout.flush()

                        if DEBUG:
                            print
                        added = op_status.Tracks[0]
                    else:
                        '''
                        Hackish
                        Search Library|Books for the book we just added
                        PDF file name is added title - need to search for base filename w/o extension
                        '''
                        format = fpath.rpartition('.')[2].lower()
                        base_fn = fpath.rpartition(os.sep)[2]
                        base_fn = base_fn.rpartition('.')[0]
                        db_added = self._find_device_book(
                            { 'title': base_fn if format == 'pdf' else metadata.title,
                             'author': authors_to_string(metadata.authors),
                               'uuid': metadata.uuid,
                             'format': format})
                    return db_added

    def _add_library_book(self,file, metadata):
        '''
        windows assumes pythoncom wrapper
        '''
        self.log.info(" ITUNES._add_library_book()")
        if isosx:
            added = self.iTunes.add(appscript.mactypes.File(file))

        elif iswindows:
            lib = self.iTunes.LibraryPlaylist
            file_s = ctypes.c_char_p(file)
            FileArray = ctypes.c_char_p * 1
            fa = FileArray(file_s)
            op_status = lib.AddFiles(fa)
            if DEBUG:
                self.log.info("  file added to Library|Books")

            self.log.info("  iTunes adding '%s'" % file)

            if DEBUG:
                sys.stdout.write("  iTunes copying '%s' ..." % metadata.title)
                sys.stdout.flush()

            while op_status.InProgress:
                time.sleep(0.5)
                if DEBUG:
                    sys.stdout.write('.')
                    sys.stdout.flush()
            if DEBUG:
                sys.stdout.write("\n")
                sys.stdout.flush()

            if True:
                '''
                Preferable
                Originally disabled because op_status.Tracks never returned a value
                after adding file.  Seems to be working with iTunes 9.2.1.5 06 Aug 2010
                '''
                if DEBUG:
                    sys.stdout.write("  waiting for handle to added '%s' ..." % metadata.title)
                    sys.stdout.flush()
                while op_status.Tracks is None:
                    time.sleep(0.5)
                    if DEBUG:
                        sys.stdout.write('.')
                        sys.stdout.flush()
                if DEBUG:
                    print
                added = op_status.Tracks[0]
            else:
                '''
                Hackish
                Search Library|Books for the book we just added
                PDF file name is added title - need to search for base filename w/o extension
                '''
                format = file.rpartition('.')[2].lower()
                base_fn = file.rpartition(os.sep)[2]
                base_fn = base_fn.rpartition('.')[0]
                added = self._find_library_book(
                    { 'title': base_fn if format == 'pdf' else metadata.title,
                     'author': authors_to_string(metadata.authors),
                       'uuid': metadata.uuid,
                     'format': format})
        return added

    def _add_new_copy(self, fpath, metadata):
        '''
        '''
        if DEBUG:
            self.log.info(" ITUNES._add_new_copy()")

        db_added = None
        lb_added = None

        if self.manual_sync_mode:
            db_added = self._add_device_book(fpath, metadata)
            if not getattr(fpath, 'deleted_after_upload', False):
                lb_added = self._add_library_book(fpath, metadata)
                if lb_added:
                    if DEBUG:
                        self.log.info("  file added to Library|Books for iTunes<->iBooks tracking")
        else:
            lb_added = self._add_library_book(fpath, metadata)
            if DEBUG:
                self.log.info("  file added to Library|Books for pending sync")

        return db_added, lb_added

    def _cover_to_thumb(self, path, metadata, db_added, lb_added, format):
        '''
        assumes pythoncom wrapper for db_added
        as of iTunes 9.2, iBooks 1.1, can't set artwork for PDF files via automation
        '''
        self.log.info(" ITUNES._cover_to_thumb()")

        thumb = None
        if metadata.cover:

            if format == 'epub':
                # Pre-shrink cover
                # self.MAX_COVER_WIDTH, self.MAX_COVER_HEIGHT
                try:
                    img = PILImage.open(metadata.cover)
                    width = img.size[0]
                    height = img.size[1]
                    scaled, nwidth, nheight = fit_image(width, height, self.MAX_COVER_WIDTH, self.MAX_COVER_HEIGHT)
                    if scaled:
                        if DEBUG:
                            self.log.info("   '%s' scaled from %sx%s to %sx%s" %
                                          (metadata.cover,width,height,nwidth,nheight))
                        img = img.resize((nwidth, nheight), PILImage.ANTIALIAS)
                        cd = cStringIO.StringIO()
                        img.convert('RGB').save(cd, 'JPEG')
                        cover_data = cd.getvalue()
                        cd.close()
                    else:
                        with open(metadata.cover,'r+b') as cd:
                            cover_data = cd.read()
                except:
                    self.problem_titles.append("'%s' by %s" % (metadata.title, authors_to_string(metadata.authors)))
                    self.log.error("  error scaling '%s' for '%s'" % (metadata.cover,metadata.title))

                    import traceback
                    traceback.print_exc()

                    return thumb

                if isosx:
                    # The following commands generate an error, but the artwork does in fact
                    # get sent to the device.  Seems like a bug in Apple's automation interface?
                    # Could also be a problem with the integrity of the cover data?
                    if lb_added:
                        try:
                            lb_added.artworks[1].data_.set(cover_data)
                        except:
                            if DEBUG:
                                self.log.warning("  iTunes automation interface reported an error"
                                                 " when adding artwork to '%s' in the iTunes Library" % metadata.title)
                            pass

                    if db_added:
                        try:
                            db_added.artworks[1].data_.set(cover_data)
                        except:
                            if DEBUG:
                                self.log.warning("  iTunes automation interface reported an error"
                                                 " when adding artwork to '%s' on the iDevice" % metadata.title)
                            #import traceback
                            #traceback.print_exc()
                            #from calibre import ipython
                            #ipython(user_ns=locals())
                            pass


                elif iswindows:
                    # Write the data to a real file for Windows iTunes
                    tc = os.path.join(tempfile.gettempdir(), "cover.jpg")
                    with open(tc,'wb') as tmp_cover:
                        tmp_cover.write(cover_data)

                    if lb_added:
                        if lb_added.Artwork.Count:
                            lb_added.Artwork.Item(1).SetArtworkFromFile(tc)
                        else:
                            lb_added.AddArtworkFromFile(tc)

                    if db_added:
                        if db_added.Artwork.Count:
                            db_added.Artwork.Item(1).SetArtworkFromFile(tc)
                        else:
                            db_added.AddArtworkFromFile(tc)

            elif format == 'pdf':
                if DEBUG:
                    self.log.info("   unable to set PDF cover via automation interface")

            try:
                # Resize for thumb
                width = metadata.thumbnail[0]
                height = metadata.thumbnail[1]
                im = PILImage.open(metadata.cover)
                im = im.resize((width, height), PILImage.ANTIALIAS)
                of = cStringIO.StringIO()
                im.convert('RGB').save(of, 'JPEG')
                thumb = of.getvalue()
                of.close()

                # Refresh the thumbnail cache
                if DEBUG:
                    self.log.info( "   refreshing cached thumb for '%s'" % metadata.title)
                zfw = ZipFile(self.archive_path, mode='a')
                thumb_path = path.rpartition('.')[0] + '.jpg'
                zfw.writestr(thumb_path, thumb)
            except:
                self.problem_titles.append("'%s' by %s" % (metadata.title, authors_to_string(metadata.authors)))
                self.log.error("   error converting '%s' to thumb for '%s'" % (metadata.cover,metadata.title))
            finally:
                try:
                    zfw.close()
                except:
                    pass
        else:
            if DEBUG:
                self.log.info("   no cover defined in metadata for '%s'" % metadata.title)
        return thumb

    def _create_new_book(self,fpath, metadata, path, db_added, lb_added, thumb, format):
        '''
        '''
        if DEBUG:
            self.log.info(" ITUNES._create_new_book()")

        this_book = Book(metadata.title, authors_to_string(metadata.authors))
        this_book.datetime = time.gmtime()
        this_book.db_id = None
        this_book.device_collections = []
        this_book.format = format
        this_book.library_id = lb_added     # ??? GR
        this_book.path = path
        this_book.thumbnail = thumb
        this_book.iTunes_id = lb_added      # ??? GR
        this_book.uuid = metadata.uuid

        if isosx:
            if lb_added:
                this_book.size = self._get_device_book_size(fpath, lb_added.size())
                try:
                    this_book.datetime = parse_date(str(lb_added.date_added())).timetuple()
                except:
                    pass
            elif db_added:
                this_book.size = self._get_device_book_size(fpath, db_added.size())
                try:
                    this_book.datetime = parse_date(str(db_added.date_added())).timetuple()
                except:
                    pass

        elif iswindows:
            if lb_added:
                this_book.size = self._get_device_book_size(fpath, lb_added.Size)
                try:
                    this_book.datetime = parse_date(str(lb_added.DateAdded)).timetuple()
                except:
                    pass
            elif db_added:
                this_book.size = self._get_device_book_size(fpath, db_added.Size)
                try:
                    this_book.datetime = parse_date(str(db_added.DateAdded)).timetuple()
                except:
                    pass

        return this_book

    def _delete_iTunesMetadata_plist(self,fpath):
        '''
        Delete the plist file from the file to force recache
        '''
        zf = ZipFile(fpath,'a')
        fnames = zf.namelist()
        pl_name = 'iTunesMetadata.plist'
        try:
            plist = [x for x in fnames if pl_name in x][0]
        except:
            plist = None
        if plist:
            if DEBUG:
                self.log.info("  _delete_iTunesMetadata_plist():")
                self.log.info("    deleting '%s'\n   from '%s'" % (pl_name,fpath))
                zf.delete(pl_name)
        zf.close()

    def _discover_manual_sync_mode(self, wait=0):
        '''
        Assumes pythoncom for windows
        wait is passed when launching iTunes, as it seems to need a moment to come to its senses
        '''
        if DEBUG:
            self.log.info(" ITUNES._discover_manual_sync_mode()")
        if wait:
            time.sleep(wait)
        if isosx:
            connected_device = self.sources['iPod']
            dev_books = None
            device = self.iTunes.sources[connected_device]
            for pl in device.playlists():
                if pl.special_kind() == appscript.k.Books:
                    dev_books = pl.file_tracks()
                    break
            else:
                self.log.error("   book_playlist not found")

            if len(dev_books):
                first_book = dev_books[0]
                if False:
                    self.log.info("  determing manual mode by modifying '%s' by %s" % (first_book.name(), first_book.artist()))
                try:
                    first_book.bpm.set(0)
                    self.manual_sync_mode = True
                except:
                    self.manual_sync_mode = False
            else:
                if DEBUG:
                    self.log.info("   adding tracer to empty Books|Playlist")
                try:
                    added = pl.add(appscript.mactypes.File(P('tracer.epub')),to=pl)
                    time.sleep(0.5)
                    added.delete()
                    self.manual_sync_mode = True
                except:
                    self.manual_sync_mode = False

        elif iswindows:
            connected_device = self.sources['iPod']
            device = self.iTunes.sources.ItemByName(connected_device)

            dev_books = None
            for pl in device.Playlists:
                if pl.Kind == self.PlaylistKind.index('User') and \
                   pl.SpecialKind == self.PlaylistSpecialKind.index('Books'):
                    dev_books = pl.Tracks
                    break

            if dev_books.Count:
                first_book = dev_books.Item(1)
                #if DEBUG:
                    #self.log.info(" determing manual mode by modifying '%s' by %s" % (first_book.Name, first_book.Artist))
                try:
                    first_book.BPM = 0
                    self.manual_sync_mode = True
                except:
                    self.manual_sync_mode = False
            else:
                if DEBUG:
                    self.log.info("   sending tracer to empty Books|Playlist")
                fpath = P('tracer.epub')
                mi = MetaInformation('Tracer',['calibre'])
                try:
                    added = self._add_device_book(fpath,mi)
                    time.sleep(0.5)
                    added.Delete()
                    self.manual_sync_mode = True
                except:
                    self.manual_sync_mode = False

        self.log.info("   iTunes.manual_sync_mode: %s" % self.manual_sync_mode)

    def _dump_booklist(self, booklist, header=None,indent=0):
        '''
        '''
        if header:
            msg = '\n%sbooklist %s:' % (' '*indent,header)
            self.log.info(msg)
            self.log.info('%s%s' % (' '*indent,'-' * len(msg)))

        for book in booklist:
            if isosx:
                self.log.info("%s%-40.40s %-30.30s %-10.10s %s" %
                 (' '*indent,book.title, book.author, str(book.library_id)[-9:], book.uuid))
            elif iswindows:
                self.log.info("%s%-40.40s %-30.30s" %
                 (' '*indent,book.title, book.author))
        self.log.info()

    def _dump_cached_book(self, cached_book, header=None,indent=0):
        '''
        '''
        if isosx:
            if header:
                msg = '%s%s' % (' '*indent,header)
                self.log.info(msg)
                self.log.info( "%s%s" % (' '*indent, '-' * len(msg)))
                self.log.info("%s%-40.40s %-30.30s %-10.10s %-10.10s %s" %
                 (' '*indent,
                  'title',
                  'author',
                  'lib_book',
                  'dev_book',
                  'uuid'))
            self.log.info("%s%-40.40s %-30.30s %-10.10s %-10.10s %s" %
             (' '*indent,
              cached_book['title'],
              cached_book['author'],
              str(cached_book['lib_book'])[-9:],
              str(cached_book['dev_book'])[-9:],
              cached_book['uuid']))
        elif iswindows:
            if header:
                msg = '%s%s' % (' '*indent,header)
                self.log.info(msg)
                self.log.info( "%s%s" % (' '*indent, '-' * len(msg)))

            self.log.info("%s%-40.40s %-30.30s %s" %
             (' '*indent,
              cached_book['title'],
              cached_book['author'],
              cached_book['uuid']))

    def _dump_cached_books(self, header=None, indent=0):
        '''
        '''
        if header:
            msg = '\n%sself.cached_books %s:' % (' '*indent,header)
            self.log.info(msg)
            self.log.info( "%s%s" % (' '*indent,'-' * len(msg)))
        if isosx:
            for cb in self.cached_books.keys():
                self.log.info("%s%-40.40s %-30.30s %-10.10s %-10.10s %s" %
                 (' '*indent,
                  self.cached_books[cb]['title'],
                  self.cached_books[cb]['author'],
                  str(self.cached_books[cb]['lib_book'])[-9:],
                  str(self.cached_books[cb]['dev_book'])[-9:],
                  self.cached_books[cb]['uuid']))
        elif iswindows:
            for cb in self.cached_books.keys():
                self.log.info("%s%-40.40s %-30.30s %-4.4s %s" %
                 (' '*indent,
                  self.cached_books[cb]['title'],
                  self.cached_books[cb]['author'],
                  self.cached_books[cb]['format'],
                  self.cached_books[cb]['uuid']))

        self.log.info()

    def _dump_epub_metadata(self, fpath):
        '''
        '''
        self.log.info(" ITUNES.__get_epub_metadata()")
        title = None
        author = None
        timestamp = None
        zf = ZipFile(fpath,'r')
        fnames = zf.namelist()
        opf = [x for x in fnames if '.opf' in x][0]
        if opf:
            opf_raw = cStringIO.StringIO(zf.read(opf))
            soup = BeautifulSoup(opf_raw.getvalue())
            opf_raw.close()
            title = soup.find('dc:title').renderContents()
            author = soup.find('dc:creator').renderContents()
            ts = soup.find('meta',attrs={'name':'calibre:timestamp'})
            if ts:
                # Touch existing calibre timestamp
                timestamp = ts['content']

            if not title or not author:
                if DEBUG:
                    self.log.error("   couldn't extract title/author from %s in %s" % (opf,fpath))
                    self.log.error("   title: %s  author: %s timestamp: %s" % (title, author, timestamp))
        else:
            if DEBUG:
                self.log.error("   can't find .opf in %s" % fpath)
        zf.close()
        return (title, author, timestamp)

    def _dump_files(self, files, header=None,indent=0):
        if header:
            msg = '\n%sfiles passed to %s:' % (' '*indent,header)
            self.log.info(msg)
            self.log.info( "%s%s" % (' '*indent,'-' * len(msg)))
        for file in files:
            if getattr(file, 'orig_file_path', None) is not None:
                self.log.info(" %s%s" % (' '*indent,file.orig_file_path))
            elif getattr(file, 'name', None) is not None:
                self.log.info(" %s%s" % (' '*indent,file.name))
        self.log.info()

    def _dump_hex(self, src, length=16):
        '''
        '''
        FILTER=''.join([(len(repr(chr(x)))==3) and chr(x) or '.' for x in range(256)])
        N=0; result=''
        while src:
           s,src = src[:length],src[length:]
           hexa = ' '.join(["%02X"%ord(x) for x in s])
           s = s.translate(FILTER)
           result += "%04X   %-*s   %s\n" % (N, length*3, hexa, s)
           N+=length
        print result

    def _dump_library_books(self, library_books):
        '''
        '''
        if DEBUG:
            self.log.info("\n library_books:")
        for book in library_books:
            self.log.info("   %s" % book)
        self.log.info()

    def _dump_update_list(self,header=None,indent=0):
        if header:
            msg = '\n%sself.update_list %s' % (' '*indent,header)
            self.log.info(msg)
            self.log.info( "%s%s" % (' '*indent,'-' * len(msg)))

        if isosx:
            for ub in self.update_list:
                self.log.info("%s%-40.40s %-30.30s %-10.10s %s" %
                 (' '*indent,
                  ub['title'],
                  ub['author'],
                  str(ub['lib_book'])[-9:],
                  ub['uuid']))
        elif iswindows:
            for ub in self.update_list:
                self.log.info("%s%-40.40s %-30.30s" %
                 (' '*indent,
                  ub['title'],
                  ub['author']))
        self.log.info()

    def _find_device_book(self, search):
        '''
        Windows-only method to get a handle to device book in the current pythoncom session
        '''
        if iswindows:
            dev_books = self._get_device_books_playlist()
            if DEBUG:
                self.log.info(" ITUNES._find_device_book()")
                self.log.info("  searching for '%s' by '%s' (%s)" %
                              (search['title'], search['author'],search['uuid']))
            attempts = 9
            while attempts:
                # Try by uuid - only one hit
                if 'uuid' in search and search['uuid']:
                    if DEBUG:
                        self.log.info("   searching by uuid '%s' ..." % search['uuid'])
                    hits = dev_books.Search(search['uuid'],self.SearchField.index('All'))
                    if hits:
                        hit = hits[0]
                        self.log.info("   found '%s' by %s (%s)" % (hit.Name, hit.Artist, hit.Composer))
                        return hit

                # Try by author - there could be multiple hits
                if search['author']:
                    if DEBUG:
                        self.log.info("   searching by author '%s' ..." % search['author'])
                    hits = dev_books.Search(search['author'],self.SearchField.index('Artists'))
                    if hits:
                        for hit in hits:
                            if hit.Name == search['title']:
                                if DEBUG:
                                    self.log.info("   found '%s' by %s (%s)" % (hit.Name, hit.Artist, hit.Composer))
                                return hit

                # Search by title if no author available
                if DEBUG:
                    self.log.info("   searching by title '%s' ..." % search['title'])
                hits = dev_books.Search(search['title'],self.SearchField.index('All'))
                if hits:
                    for hit in hits:
                        if hit.Name == search['title']:
                            if DEBUG:
                                self.log.info("   found '%s'" % (hit.Name))
                            return hit

                # PDF just sent, title not updated yet, look for export pattern
                # PDF metadata was rewritten at export as 'safe(title) - safe(author)'
                if search['format'] == 'pdf':
                    title = re.sub(r'[^0-9a-zA-Z ]', '_', search['title'])
                    author = re.sub(r'[^0-9a-zA-Z ]', '_', search['author'])
                    if DEBUG:
                        self.log.info("   searching by name: '%s - %s'" % (title,author))
                    hits = dev_books.Search('%s - %s' % (title,author),
                                             self.SearchField.index('All'))
                    if hits:
                        hit = hits[0]
                        self.log.info("   found '%s' by %s (%s)" % (hit.Name, hit.Artist, hit.Composer))
                        return hit
                    else:
                        if DEBUG:
                            self.log.info("   no PDF hits")

                attempts -= 1
                time.sleep(0.5)
                if DEBUG:
                    self.log.warning("  attempt #%d" % (10 - attempts))

            if DEBUG:
                self.log.error("  no hits")
            return None

    def _find_library_book(self, search):
        '''
        Windows-only method to get a handle to a library book in the current pythoncom session
        '''
        if iswindows:
            if DEBUG:
                self.log.info(" ITUNES._find_library_book()")
                '''
                if 'uuid' in search:
                    self.log.info("  looking for '%s' by %s (%s)" %
                                (search['title'], search['author'], search['uuid']))
                else:
                    self.log.info("  looking for '%s' by %s" %
                                (search['title'], search['author']))
                '''

            for source in self.iTunes.sources:
                if source.Kind == self.Sources.index('Library'):
                    lib = source
                    if DEBUG:
                        self.log.info("  Library source: '%s'  kind: %s" % (lib.Name, self.Sources[lib.Kind]))
                    break
            else:
                if DEBUG:
                    self.log.info("  Library source not found")

            if lib is not None:
                lib_books = None
                for pl in lib.Playlists:
                    if pl.Kind == self.PlaylistKind.index('User') and \
                       pl.SpecialKind == self.PlaylistSpecialKind.index('Books'):
                        if DEBUG:
                            self.log.info("  Books playlist: '%s'" % (pl.Name))
                        lib_books = pl
                        break
                else:
                    if DEBUG:
                        self.log.error("  no Books playlist found")


            attempts = 9
            while attempts:
                # Find book whose Album field = search['uuid']
                if 'uuid' in search and search['uuid']:
                    if DEBUG:
                        self.log.info("   searching by uuid '%s' ..." % search['uuid'])
                    hits = lib_books.Search(search['uuid'],self.SearchField.index('All'))
                    if hits:
                        hit = hits[0]
                        if DEBUG:
                            self.log.info("   found '%s' by %s (%s)" % (hit.Name, hit.Artist, hit.Composer))
                        return hit

                # Search by author if known
                if search['author']:
                    if DEBUG:
                        self.log.info("   searching by author '%s' ..." % search['author'])
                    hits = lib_books.Search(search['author'],self.SearchField.index('Artists'))
                    if hits:
                        for hit in hits:
                            if hit.Name == search['title']:
                                if DEBUG:
                                    self.log.info("   found '%s' by %s (%s)" % (hit.Name, hit.Artist, hit.Composer))
                                return hit

                # Search by title if no author available
                if DEBUG:
                    self.log.info("   searching by title '%s' ..." % search['title'])
                hits = lib_books.Search(search['title'],self.SearchField.index('All'))
                if hits:
                    for hit in hits:
                        if hit.Name == search['title']:
                            if DEBUG:
                                self.log.info("   found '%s'" % (hit.Name))
                            return hit

                # PDF just sent, title not updated yet, look for export pattern
                # PDF metadata was rewritten at export as 'safe(title) - safe(author)'
                if search['format'] == 'pdf':
                    title = re.sub(r'[^0-9a-zA-Z ]', '_', search['title'])
                    author = re.sub(r'[^0-9a-zA-Z ]', '_', search['author'])
                    if DEBUG:
                        self.log.info("   searching by name: %s - %s" % (title,author))
                    hits = lib_books.Search('%s - %s' % (title,author),
                                             self.SearchField.index('All'))
                    if hits:
                        hit = hits[0]
                        self.log.info("   found '%s' by %s (%s)" % (hit.Name, hit.Artist, hit.Composer))
                        return hit
                    else:
                        if DEBUG:
                            self.log.info("   no PDF hits")

                attempts -= 1
                time.sleep(0.5)
                if DEBUG:
                    self.log.warning("   attempt #%d" % (10 - attempts))

            if DEBUG:
                self.log.error("  search for '%s' yielded no hits" % search['title'])
            return None

    def _generate_thumbnail(self, book_path, book):
        '''
        Convert iTunes artwork to thumbnail
        Cache generated thumbnails
        cache_dir = os.path.join(config_dir, 'caches', 'itunes')
        as of iTunes 9.2, iBooks 1.1, can't set artwork for PDF files via automation
        '''

        if not self.settings().extra_customization[self.CACHE_COVERS]:
            thumb_data = None
            return thumb_data

        thumb_path = book_path.rpartition('.')[0] + '.jpg'
        if isosx:
            title = book.name()
        elif iswindows:
            title = book.Name

        try:
            zfr = ZipFile(self.archive_path)
            thumb_data = zfr.read(thumb_path)
            if thumb_data == 'None':
                if False:
                    self.log.info(" ITUNES._generate_thumbnail()\n   returning None from cover cache for '%s'" % title)
                zfr.close()
                return None
        except:
            zfw = ZipFile(self.archive_path, mode='a')
        else:
            if False:
                self.log.info("   returning thumb from cache for '%s'" % title)
            return thumb_data

        if DEBUG:
            self.log.info(" ITUNES._generate_thumbnail():")
        if isosx:

            # Fetch the artwork from iTunes
            try:
                data = book.artworks[1].raw_data().data
            except:
                # If no artwork, write an empty marker to cache
                if DEBUG:
                    self.log.error("  error fetching iTunes artwork for '%s'" % title)
                zfw.writestr(thumb_path, 'None')
                zfw.close()
                return None

            # Generate a thumb
            try:
                img_data = cStringIO.StringIO(data)
                im = PILImage.open(img_data)
                scaled, width, height = fit_image(im.size[0],im.size[1], 60, 80)
                im = im.resize((int(width),int(height)), PILImage.ANTIALIAS)

                thumb = cStringIO.StringIO()
                im.convert('RGB').save(thumb,'JPEG')
                thumb_data = thumb.getvalue()
                thumb.close()
                if False:
                    self.log.info("  generated thumb for '%s', caching" % title)
                # Cache the tagged thumb
                zfw.writestr(thumb_path, thumb_data)
            except:
                if DEBUG:
                    self.log.error("  error generating thumb for '%s', caching empty marker" % book.name())
                    self._dump_hex(data[:32])
                thumb_data = None
                # Cache the empty cover
                zfw.writestr(thumb_path, 'None')
            finally:
                img_data.close()
                zfw.close()

            return thumb_data


        elif iswindows:
            if not book.Artwork.Count:
                if DEBUG:
                    self.log.info("  no artwork available for '%s'" % book.Name)
                zfw.writestr(thumb_path, 'None')
                zfw.close()
                return None

            # Fetch the artwork from iTunes

            try:
                tmp_thumb = os.path.join(tempfile.gettempdir(), "thumb.%s" % self.ArtworkFormat[book.Artwork.Item(1).Format])
                book.Artwork.Item(1).SaveArtworkToFile(tmp_thumb)
                # Resize the cover
                im = PILImage.open(tmp_thumb)
                scaled, width, height = fit_image(im.size[0],im.size[1], 60, 80)
                im = im.resize((int(width),int(height)), PILImage.ANTIALIAS)
                thumb = cStringIO.StringIO()
                im.convert('RGB').save(thumb,'JPEG')
                thumb_data = thumb.getvalue()
                os.remove(tmp_thumb)
                thumb.close()
                if False:
                    self.log.info("  generated thumb for '%s', caching" % book.Name)
                # Cache the tagged thumb
                zfw.writestr(thumb_path, thumb_data)
            except:
                if DEBUG:
                    self.log.error("  error generating thumb for '%s', caching empty marker" % book.Name)
                thumb_data = None
                # Cache the empty cover
                zfw.writestr(thumb_path,'None')

            finally:
                zfw.close()

            return thumb_data

    def _get_device_book_size(self, file, compressed_size):
        '''
        Calculate the exploded size of file
        '''
        exploded_file_size = compressed_size
        format = file.rpartition('.')[2].lower()
        if format == 'epub':
            myZip = ZipFile(file,'r')
            myZipList = myZip.infolist()
            exploded_file_size = 0
            for file in myZipList:
                exploded_file_size += file.file_size
            if False:
                self.log.info(" ITUNES._get_device_book_size()")
                self.log.info("  %d items in archive" % len(myZipList))
                self.log.info("  compressed: %d  exploded: %d" % (compressed_size, exploded_file_size))
            myZip.close()
        return exploded_file_size

    def _get_device_books(self):
        '''
        Assumes pythoncom wrapper for Windows
        '''
        if DEBUG:
            self.log.info("\n ITUNES._get_device_books()")

        device_books = []
        if isosx:
            if 'iPod' in self.sources:
                connected_device = self.sources['iPod']
                device = self.iTunes.sources[connected_device]
                for pl in device.playlists():
                    if pl.special_kind() == appscript.k.Books:
                        if DEBUG:
                            self.log.info("  Book playlist: '%s'" % (pl.name()))
                        books = pl.file_tracks()
                        break
                else:
                    self.log.error("  book_playlist not found")

                for book in books:
                    # This may need additional entries for international iTunes users
                    if book.kind() in self.Audiobooks:
                        if DEBUG:
                            self.log.info("   ignoring '%s' of type '%s'" % (book.name(), book.kind()))
                    else:
                        if DEBUG:
                            self.log.info("   %-30.30s %-30.30s %-40.40s [%s]" %
                                          (book.name(), book.artist(), book.album(), book.kind()))
                        device_books.append(book)
                if DEBUG:
                    self.log.info()

        elif iswindows:
            if 'iPod' in self.sources:
                try:
                    pythoncom.CoInitialize()
                    connected_device = self.sources['iPod']
                    device = self.iTunes.sources.ItemByName(connected_device)

                    dev_books = None
                    for pl in device.Playlists:
                        if pl.Kind == self.PlaylistKind.index('User') and \
                           pl.SpecialKind == self.PlaylistSpecialKind.index('Books'):
                            if DEBUG:
                                self.log.info("  Books playlist: '%s'" % (pl.Name))
                            dev_books = pl.Tracks
                            break
                    else:
                        if DEBUG:
                            self.log.info("  no Books playlist found")

                    for book in dev_books:
                        # This may need additional entries for international iTunes users
                        if book.KindAsString in self.Audiobooks:
                            if DEBUG:
                                self.log.info("   ignoring '%s' of type '%s'" % (book.Name, book.KindAsString))
                        else:
                            if DEBUG:
                                self.log.info("   %-30.30s %-30.30s %-40.40s [%s]" % (book.Name, book.Artist, book.Album, book.KindAsString))
                            device_books.append(book)
                    if DEBUG:
                        self.log.info()

                finally:
                    pythoncom.CoUninitialize()

        return device_books

    def _get_device_books_playlist(self):
        '''
        assumes pythoncom wrapper
        '''
        if iswindows:
            if 'iPod' in self.sources:
                pl = None
                connected_device = self.sources['iPod']
                device = self.iTunes.sources.ItemByName(connected_device)

                for pl in device.Playlists:
                    if pl.Kind == self.PlaylistKind.index('User') and \
                       pl.SpecialKind == self.PlaylistSpecialKind.index('Books'):
                        break
                else:
                    if DEBUG:
                        self.log.error("  no iPad|Books playlist found")
                return pl

    def _get_fpath(self,file, metadata, format, update_md=False):
        '''
        If the database copy will be deleted after upload, we have to
        use file (the PersistentTemporaryFile), which will be around until
        calibre exits.
        If we're using the database copy, delete the plist
        '''
        if DEBUG:
            self.log.info(" ITUNES._get_fpath()")

        fpath = file
        if not getattr(fpath, 'deleted_after_upload', False):
            if getattr(file, 'orig_file_path', None) is not None:
                # Database copy
                fpath = file.orig_file_path
                self._delete_iTunesMetadata_plist(fpath)
            elif getattr(file, 'name', None) is not None:
                # PTF
                fpath = file.name
        else:
            # Recipe - PTF
            if DEBUG:
                self.log.info("   file will be deleted after upload")

        if format == 'epub' and update_md:
            self._update_epub_metadata(fpath, metadata)

        return fpath

    def _get_library_books(self):
        '''
        Populate a dict of paths from iTunes Library|Books
        Windows assumes pythoncom wrapper
        '''
        if DEBUG:
            self.log.info("\n ITUNES._get_library_books()")

        library_books = {}
        library_orphans = {}
        lib = None

        if isosx:
            for source in self.iTunes.sources():
                if source.kind() == appscript.k.library:
                    lib = source
                    if DEBUG:
                        self.log.info("  Library source: '%s'" % (lib.name()))
                    break
            else:
                if DEBUG:
                    self.log.error('  Library source not found')

            if lib is not None:
                lib_books = None
                if lib.playlists():
                    for pl in lib.playlists():
                        if pl.special_kind() == appscript.k.Books:
                            if DEBUG:
                                self.log.info("  Books playlist: '%s'" % (pl.name()))
                            break
                    else:
                        if DEBUG:
                            self.log.info("  no Library|Books playlist found")

                    lib_books = pl.file_tracks()
                    for book in lib_books:
                        # This may need additional entries for international iTunes users
                        if book.kind() in self.Audiobooks:
                            if DEBUG:
                                self.log.info("   ignoring '%s' of type '%s'" % (book.name(), book.kind()))
                        else:
                            # Collect calibre orphans - remnants of recipe uploads
                            format = 'pdf' if book.kind().startswith('PDF') else 'epub'
                            path = self.path_template % (book.name(), book.artist(),format)
                            if str(book.description()).startswith(self.description_prefix):
                                try:
                                    if book.location() == appscript.k.missing_value:
                                        library_orphans[path] = book
                                        if False:
                                            self.log.info("   found iTunes PTF '%s' in Library|Books" % book.name())
                                except:
                                    if DEBUG:
                                        self.log.error("   iTunes returned an error returning .location() with %s" % book.name())

                            library_books[path] = book
                            if DEBUG:
                                self.log.info("   %-30.30s %-30.30s %-40.40s [%s]" %
                                              (book.name(), book.artist(), book.album(), book.kind()))
                else:
                    if DEBUG:
                        self.log.info('  no Library playlists')
            else:
                if DEBUG:
                    self.log.info('  no Library found')

        elif iswindows:
            lib = None
            for source in self.iTunes.sources:
                if source.Kind == self.Sources.index('Library'):
                    lib = source
                    self.log.info("  Library source: '%s' kind: %s" % (lib.Name, self.Sources[lib.Kind]))
                    break
            else:
                self.log.error("  Library source not found")

            if lib is not None:
                lib_books = None
                if lib.Playlists is not None:
                    for pl in lib.Playlists:
                        if pl.Kind == self.PlaylistKind.index('User') and \
                           pl.SpecialKind == self.PlaylistSpecialKind.index('Books'):
                            if DEBUG:
                                self.log.info("  Books playlist: '%s'" % (pl.Name))
                            lib_books = pl.Tracks
                            break
                    else:
                        if DEBUG:
                            self.log.error("  no Library|Books playlist found")
                else:
                    if DEBUG:
                        self.log.error("  no Library playlists found")

                try:
                    for book in lib_books:
                        # This may need additional entries for international iTunes users
                        if book.KindAsString in self.Audiobooks:
                            if DEBUG:
                                self.log.info("   ignoring %-30.30s of type '%s'" % (book.Name, book.KindAsString))
                        else:
                            format = 'pdf' if book.KindAsString.startswith('PDF') else 'epub'
                            path = self.path_template % (book.Name, book.Artist,format)

                            # Collect calibre orphans
                            if book.Description.startswith(self.description_prefix):
                                if not book.Location:
                                    library_orphans[path] = book
                                    if False:
                                        self.log.info("   found iTunes PTF '%s' in Library|Books" % book.Name)

                            library_books[path] = book
                            if DEBUG:
                                self.log.info("   %-30.30s %-30.30s %-40.40s [%s]" % (book.Name, book.Artist, book.Album, book.KindAsString))
                except:
                    if DEBUG:
                        self.log.info(" no books in library")
        self.library_orphans = library_orphans
        return library_books

    def _get_purchased_book_ids(self):
        '''
        Return Device|Purchased
        '''
        if 'iPod' in self.sources:
            connected_device = self.sources['iPod']
            if isosx:
                if 'Purchased' in self.iTunes.sources[connected_device].playlists.name():
                    return [pb.database_ID() for pb in self.iTunes.sources[connected_device].playlists['Purchased'].file_tracks()]
                else:
                    return []
            elif iswindows:
                dev = self.iTunes.sources.ItemByName(connected_device)
                if dev.Playlists is not None:
                    dev_playlists = [pl.Name for pl in dev.Playlists]
                    if 'Purchased' in dev_playlists:
                        return self.iTunes.sources.ItemByName(connected_device).Playlists.ItemByName('Purchased').Tracks
                else:
                    return []

    def _get_sources(self):
        '''
        Return a dict of sources
        Check for >1 iPod device connected to iTunes
        '''
        if isosx:
            try:
                names = [s.name() for s in self.iTunes.sources()]
                kinds = [str(s.kind()).rpartition('.')[2] for s in self.iTunes.sources()]
            except:
                # User probably quit iTunes
                return {}
        elif iswindows:
            # Assumes a pythoncom wrapper
            it_sources = ['Unknown','Library','iPod','AudioCD','MP3CD','Device','RadioTuner','SharedLibrary']
            names = [s.name for s in self.iTunes.sources]
            kinds = [it_sources[s.kind] for s in self.iTunes.sources]

        # If more than one connected iDevice, remove all from list to prevent driver initialization
        if kinds.count('iPod') > 1:
            if DEBUG:
                self.log.error("  %d connected iPod devices detected, calibre supports a single connected iDevice" % kinds.count('iPod'))
            while kinds.count('iPod'):
                index = kinds.index('iPod')
                kinds.pop(index)
                names.pop(index)

        return dict(zip(kinds,names))

    def _is_alpha(self,char):
        '''
        '''
        if not re.search('[a-zA-Z]',char):
            return False
        else:
            return True

    def _launch_iTunes(self):
        '''
        '''
        if DEBUG:
            self.log.info(" ITUNES:_launch_iTunes():\n  Instantiating iTunes")

        if isosx:
            '''
            Launch iTunes if not already running
            '''
            # Instantiate iTunes
            running_apps = appscript.app('System Events')
            if not 'iTunes' in running_apps.processes.name():
                if DEBUG:
                    self.log.info( "ITUNES:_launch_iTunes(): Launching iTunes" )
                try:
                    self.iTunes = iTunes= appscript.app('iTunes', hide=True)
                except:
                    self.iTunes = None
                    raise UserFeedback(' ITUNES._launch_iTunes(): unable to find installed iTunes', details=None, level=UserFeedback.WARN)

                iTunes.run()
                self.initial_status = 'launched'
            else:
                self.iTunes = appscript.app('iTunes')
                self.initial_status = 'already running'

            # Read the current storage path for iTunes media
            cmd = "defaults read com.apple.itunes NSNavLastRootDirectory"
            proc = subprocess.Popen( cmd, shell=True, cwd=os.curdir, stdout=subprocess.PIPE)
            proc.wait()
            media_dir = os.path.expanduser(proc.communicate()[0].strip())
            if os.path.exists(media_dir):
                self.iTunes_media = media_dir
            else:
                self.log.error("  could not confirm valid iTunes.media_dir from %s" % 'com.apple.itunes')
                self.log.error("  media_dir: %s" % media_dir)
            if DEBUG:
                self.log.info("  %s %s" % (__appname__, __version__))
                self.log.info("  [OSX %s - %s (%s), driver version %d.%d.%d]" %
                 (self.iTunes.name(), self.iTunes.version(), self.initial_status,
                  self.version[0],self.version[1],self.version[2]))
                self.log.info("  iTunes_media: %s" % self.iTunes_media)
                self.log.info("  calibre_library_path: %s" % self.calibre_library_path)

        if iswindows:
            '''
            Launch iTunes if not already running
            Assumes pythoncom wrapper

            *** Current implementation doesn't handle UNC paths correctly,
                and python has two incompatible methods to parse UNCs:
                os.path.splitdrive() and os.path.splitunc()
                need to use os.path.normpath on result of splitunc()

                Once you have the //server/share, convert with os.path.normpath('//server/share')
                os.path.splitdrive doesn't work as advertised, so use os.path.splitunc
                os.path.splitunc("//server/share") returns ('//server/share','')
                os.path.splitunc("C:/Documents") returns ('c:','/documents')
                os.path.normpath("//server/share") returns "\\\\server\\share"
            '''
            # Instantiate iTunes
            try:
                self.iTunes = win32com.client.Dispatch("iTunes.Application")
            except:
                self.iTunes = None
                raise UserFeedback(' ITUNES._launch_iTunes(): unable to find installed iTunes', details=None, level=UserFeedback.WARN)

            if not DEBUG:
                self.iTunes.Windows[0].Minimized = True
            self.initial_status = 'launched'

            # Read the current storage path for iTunes media from the XML file
            media_dir = ''
            string = None
            with open(self.iTunes.LibraryXMLPath, 'r') as xml:
                for line in xml:
                    if line.strip().startswith('<key>Music Folder'):
                        soup = BeautifulSoup(line)
                        string = soup.find('string').renderContents()
                        media_dir = os.path.abspath(string[len('file://localhost/'):].replace('%20',' '))
                        break
                if os.path.exists(media_dir):
                    self.iTunes_media = media_dir
                elif hasattr(string,'parent'):
                    self.log.error("  could not extract valid iTunes.media_dir from %s" % self.iTunes.LibraryXMLPath)
                    self.log.error("  %s" % string.parent.prettify())
                    self.log.error("  '%s' not found" % media_dir)
                else:
                    self.log.error("  no media dir found: string: %s" % string)

            if DEBUG:
                self.log.info("  %s %s" % (__appname__, __version__))
                self.log.info("  [Windows %s - %s (%s), driver version %d.%d.%d]" %
                 (self.iTunes.Windows[0].name, self.iTunes.Version, self.initial_status,
                  self.version[0],self.version[1],self.version[2]))
                self.log.info("  iTunes_media: %s" % self.iTunes_media)
                self.log.info("  calibre_library_path: %s" % self.calibre_library_path)

    def _purge_orphans(self,library_books, cached_books):
        '''
        Scan library_books for any paths not on device
        Remove any iTunes orphans originally added by calibre
        This occurs when the user deletes a book in iBooks while disconnected
        '''
        if DEBUG:
            self.log.info(" ITUNES._purge_orphans()")
            #self._dump_library_books(library_books)
            #self.log.info("  cached_books:\n   %s" % "\n   ".join(cached_books.keys()))

        for book in library_books:
            if isosx:
                if book not in cached_books and \
                   str(library_books[book].description()).startswith(self.description_prefix):
                    if DEBUG:
                        self.log.info("  '%s' not found on iDevice, removing from iTunes" % book)
                    btr = {   'title':library_books[book].name(),
                             'author':library_books[book].artist(),
                           'lib_book':library_books[book]}
                    self._remove_from_iTunes(btr)
            elif iswindows:
                if book not in cached_books and \
                   library_books[book].Description.startswith(self.description_prefix):
                    if DEBUG:
                        self.log.info("  '%s' not found on iDevice, removing from iTunes" % book)
                    btr = {   'title':library_books[book].Name,
                             'author':library_books[book].Artist,
                           'lib_book':library_books[book]}
                    self._remove_from_iTunes(btr)
        if DEBUG:
            self.log.info()

    def _remove_existing_copy(self, path, metadata):
        '''
        '''
        if DEBUG:
            self.log.info(" ITUNES._remove_existing_copy()")

        if self.manual_sync_mode:
            # Delete existing from Device|Books, add to self.update_list
            # for deletion from booklist[0] during add_books_to_metadata
            for book in self.cached_books:
                if self.cached_books[book]['uuid'] == metadata.uuid   or \
                   (self.cached_books[book]['title'] == metadata.title and \
                   self.cached_books[book]['author'] == authors_to_string(metadata.authors)):
                    self.update_list.append(self.cached_books[book])
                    self._remove_from_device(self.cached_books[book])
                    if DEBUG:
                        self.log.info( "  deleting device book '%s'" % (metadata.title))
                    if not getattr(file, 'deleted_after_upload', False):
                        self._remove_from_iTunes(self.cached_books[book])
                        if DEBUG:
                            self.log.info("  deleting library book '%s'" % metadata.title)
                    break
            else:
                if DEBUG:
                    self.log.info("  '%s' not in cached_books" % metadata.title)
        else:
            # Delete existing from Library|Books, add to self.update_list
            # for deletion from booklist[0] during add_books_to_metadata
            for book in self.cached_books:
                if self.cached_books[book]['uuid'] == metadata.uuid   or \
                   (self.cached_books[book]['title'] == metadata.title and \
                    self.cached_books[book]['author'] == authors_to_string(metadata.authors)):
                    self.update_list.append(self.cached_books[book])
                    self._remove_from_iTunes(self.cached_books[book])
                    if DEBUG:
                        self.log.info( "  deleting library book '%s'" %  metadata.title)
                    break
            else:
                if DEBUG:
                    self.log.info("  '%s' not found in cached_books" % metadata.title)

    def _remove_from_device(self, cached_book):
        '''
        Windows assumes pythoncom wrapper
        '''
        self.log.info(" ITUNES._remove_from_device()")
        if isosx:
            if DEBUG:
                self.log.info("  deleting '%s' from iDevice" % cached_book['title'])
            try:
                cached_book['dev_book'].delete()
            except:
                self.log.error("  error deleting '%s'" % cached_book['title'])
        elif iswindows:
            hit = self._find_device_book(cached_book)
            if hit:
                if DEBUG:
                    self.log.info("  deleting '%s' from iDevice" % cached_book['title'])
                hit.Delete()
            else:
                if DEBUG:
                    self.log.warning("   unable to remove '%s' by '%s' (%s) from device" %
                                     (cached_book['title'],cached_book['author'],cached_book['uuid']))

    def _remove_from_iTunes(self, cached_book):
        '''
        iTunes does not delete books from storage when removing from database
        We only want to delete stored copies if the file is stored in iTunes
        We don't want to delete files stored outside of iTunes.
        Also confirm that storage_path does not point into calibre's storage.
        '''
        if DEBUG:
            self.log.info(" ITUNES._remove_from_iTunes():")

        if isosx:
            try:
                storage_path = os.path.split(cached_book['lib_book'].location().path)
                if cached_book['lib_book'].location().path.startswith(self.iTunes_media) and \
                   not storage_path[0].startswith(prefs['library_path']):
                    title_storage_path = storage_path[0]
                    if DEBUG:
                        self.log.info("  removing title_storage_path: %s" % title_storage_path)
                    try:
                        shutil.rmtree(title_storage_path)
                    except:
                        self.log.info("  '%s' not empty" % title_storage_path)

                    # Clean up title/author directories
                    author_storage_path = os.path.split(title_storage_path)[0]
                    self.log.info("  author_storage_path: %s" % author_storage_path)
                    author_files = os.listdir(author_storage_path)
                    if '.DS_Store' in author_files:
                        author_files.pop(author_files.index('.DS_Store'))
                    if not author_files:
                        shutil.rmtree(author_storage_path)
                        if DEBUG:
                            self.log.info("  removing empty author_storage_path")
                    else:
                        if DEBUG:
                            self.log.info("  author_storage_path not empty (%d objects):" % len(author_files))
                            self.log.info("  %s" % '\n'.join(author_files))
                else:
                    self.log.info("  '%s' (stored external to iTunes, no files deleted)" % cached_book['title'])

            except:
                # We get here if there was an error with .location().path
                if DEBUG:
                    self.log.info("   '%s' not in iTunes storage" % cached_book['title'])

            try:
                self.iTunes.delete(cached_book['lib_book'])
            except:
                if DEBUG:
                    self.log.info("   unable to remove '%s' from iTunes" % cached_book['title'])

        elif iswindows:
            '''
            Assume we're wrapped in a pythoncom
            Windows stores the book under a common author directory, so we just delete the .epub
            '''
            try:
                book = cached_book['lib_book']
                path = book.Location
            except:
                book = self._find_library_book(cached_book)
                if book:
                    path = book.Location

            if book:
                if self.iTunes_media and path.startswith(self.iTunes_media) and \
                   not path.startswith(prefs['library_path']):
                    storage_path = os.path.split(path)
                    if DEBUG:
                        self.log.info("   removing '%s' at %s" %
                            (cached_book['title'], path))
                    try:
                        os.remove(path)
                    except:
                        self.log.warning("   '%s' not in iTunes storage" % path)
                    try:
                        os.rmdir(storage_path[0])
                        self.log.info("   removed folder '%s'" % storage_path[0])
                    except:
                        self.log.info("   folder '%s' not found or not empty" % storage_path[0])

                    # Delete from iTunes database
                else:
                    self.log.info("   '%s' (stored external to iTunes, no files deleted)" % cached_book['title'])
            else:
                if DEBUG:
                    self.log.info("   '%s' not found in iTunes" % cached_book['title'])
            try:
                book.Delete()
            except:
                if DEBUG:
                    self.log.info("   unable to remove '%s' from iTunes" % cached_book['title'])

    def title_sorter(self, title):
        return re.sub('^\s*A\s+|^\s*The\s+|^\s*An\s+', '', title).rstrip()

    def _update_epub_metadata(self, fpath, metadata):
        '''
        '''
        self.log.info(" ITUNES._update_epub_metadata()")

        # Fetch plugboard updates
        metadata_x = self._xform_metadata_via_plugboard(metadata, 'epub')

        # Refresh epub metadata
        with open(fpath,'r+b') as zfo:
            # Touch the OPF timestamp
            try:
                zf_opf = ZipFile(fpath,'r')
                fnames = zf_opf.namelist()
                opf = [x for x in fnames if '.opf' in x][0]
            except:
                raise UserFeedback("'%s' is not a valid EPUB" % metadata.title,
                                   None,
                                   level=UserFeedback.WARN)
<<<<<<< HEAD
            fnames = zf_opf.namelist()
            try:
                opf = [x for x in fnames if '.opf' in x][0]
            except:
                opf = None
            if opf:
                opf_tree = etree.fromstring(zf_opf.read(opf))
                md_els = opf_tree.xpath('.//*[local-name()="metadata"]')
                if md_els:
                    ts = md_els[0].find('.//*[@name="calibre:timestamp"]')
                    if ts is not None:
                        timestamp = ts.get('content')
                        old_ts = parse_date(timestamp)
                        metadata.timestamp = datetime.datetime(old_ts.year, old_ts.month, old_ts.day, old_ts.hour,
                                                   old_ts.minute, old_ts.second, old_ts.microsecond+1, old_ts.tzinfo)
                        if DEBUG:
                            self.log.info("   existing timestamp: %s" % metadata.timestamp)
                    else:
                        metadata.timestamp = now()
                        if DEBUG:
                            self.log.info("   add timestamp: %s" % metadata.timestamp)
=======

            opf_tree = etree.fromstring(zf_opf.read(opf))
            md_els = opf_tree.xpath('.//*[local-name()="metadata"]')
            if md_els:
                ts = md_els[0].find('.//*[@name="calibre:timestamp"]')
                if ts is not None:
                    timestamp = ts.get('content')
                    old_ts = parse_date(timestamp)
                    metadata.timestamp = datetime.datetime(old_ts.year, old_ts.month, old_ts.day, old_ts.hour,
                                               old_ts.minute, old_ts.second, old_ts.microsecond+1, old_ts.tzinfo)
                    if DEBUG:
                        self.log.info("   existing timestamp: %s" % metadata.timestamp)
>>>>>>> 1c5efc3d
                else:
                    metadata.timestamp = now()
                    if DEBUG:
                        self.log.info("   add timestamp: %s" % metadata.timestamp)
            else:
                metadata.timestamp = now()
                if DEBUG:
                    self.log.warning("   missing <metadata> block in OPF file")
                    self.log.info("   add timestamp: %s" % metadata.timestamp)
            # Force the language declaration for iBooks 1.1
            #metadata.language = get_lang().replace('_', '-')

            # Updates from metadata plugboard (ignoring publisher)
            metadata.language = metadata_x.language

            if DEBUG:
                if metadata.language != metadata_x.language:
                    self.log.info("   rewriting language: <dc:language>%s</dc:language>" % metadata.language)

            zf_opf.close()

            # If 'News' in tags, tweak the title/author for friendlier display in iBooks
            if _('News') in metadata.tags or \
               _('Catalog') in metadata.tags:
                if metadata.title.find('[') > 0:
                    metadata.title = metadata.title[:metadata.title.find('[')-1]
                date_as_author = '%s, %s %s, %s' % (strftime('%A'), strftime('%B'), strftime('%d').lstrip('0'), strftime('%Y'))
                metadata.author = metadata.authors = [date_as_author]
                sort_author =  re.sub('^\s*A\s+|^\s*The\s+|^\s*An\s+', '', metadata.title).rstrip()
                metadata.author_sort = '%s %s' % (sort_author, strftime('%Y-%m-%d'))

            # Remove any non-alpha category tags
            for tag in metadata.tags:
                if not self._is_alpha(tag[0]):
                    metadata.tags.remove(tag)

            # If windows & series, nuke tags so series used as Category during _update_iTunes_metadata()
            if iswindows and metadata.series:
                metadata.tags = None

            set_metadata(zfo, metadata, update_timestamp=True)

    def _update_device(self, msg='', wait=True):
        '''
        Trigger a sync, wait for completion
        '''
        if DEBUG:
            self.log.info(" ITUNES:_update_device():\n %s" % msg)

        if isosx:
            self.iTunes.update()

            if wait:
                # This works if iTunes has books not yet synced to iPad.
                if DEBUG:
                    sys.stdout.write("  waiting for iPad sync to complete ...")
                    sys.stdout.flush()
                while len(self._get_device_books()) != (len(self._get_library_books()) + len(self._get_purchased_book_ids())):
                    if DEBUG:
                        sys.stdout.write('.')
                        sys.stdout.flush()
                    time.sleep(2)
                print
        elif iswindows:
            try:
                pythoncom.CoInitialize()
                self.iTunes = win32com.client.Dispatch("iTunes.Application")
                self.iTunes.UpdateIPod()
                if wait:
                    if DEBUG:
                        sys.stdout.write("  waiting for iPad sync to complete ...")
                        sys.stdout.flush()
                    while True:
                        db_count = len(self._get_device_books())
                        lb_count = len(self._get_library_books())
                        pb_count = len(self._get_purchased_book_ids())
                        if db_count != lb_count + pb_count:
                            if DEBUG:
                                #sys.stdout.write(' %d != %d + %d\n' % (db_count,lb_count,pb_count))
                                sys.stdout.write('.')
                                sys.stdout.flush()
                            time.sleep(2)
                        else:
                            sys.stdout.write('\n')
                            sys.stdout.flush()
                            break
            finally:
                pythoncom.CoUninitialize()

    def _update_iTunes_metadata(self, metadata, db_added, lb_added, this_book):
        '''
        '''
        if DEBUG:
            self.log.info(" ITUNES._update_iTunes_metadata()")

        STRIP_TAGS = re.compile(r'<[^<]*?/?>')

        # Update metadata from plugboard
        # If self.plugboard is None (no transforms), original metadata is returned intact
        metadata_x = self._xform_metadata_via_plugboard(metadata, this_book.format)

        if isosx:
            if lb_added:
                lb_added.name.set(metadata_x.title)
                lb_added.album.set(metadata_x.title)
                lb_added.artist.set(authors_to_string(metadata_x.authors))
                lb_added.composer.set(metadata_x.uuid)
                lb_added.description.set("%s %s" % (self.description_prefix,strftime('%Y-%m-%d %H:%M:%S')))
                lb_added.enabled.set(True)
                lb_added.sort_artist.set(icu_title(metadata_x.author_sort))
                lb_added.sort_name.set(metadata.title_sort)


            if db_added:
                db_added.name.set(metadata_x.title)
                db_added.album.set(metadata_x.title)
                db_added.artist.set(authors_to_string(metadata_x.authors))
                db_added.composer.set(metadata_x.uuid)
                db_added.description.set("%s %s" % (self.description_prefix,strftime('%Y-%m-%d %H:%M:%S')))
                db_added.enabled.set(True)
                db_added.sort_artist.set(icu_title(metadata_x.author_sort))
                db_added.sort_name.set(metadata.title_sort)

            if metadata_x.comments:
                if lb_added:
                    lb_added.comment.set(STRIP_TAGS.sub('',metadata_x.comments))
                if db_added:
                    db_added.comment.set(STRIP_TAGS.sub('',metadata_x.comments))

            if metadata_x.rating:
                if lb_added:
                    lb_added.rating.set(metadata_x.rating*10)
                # iBooks currently doesn't allow setting rating ... ?
                try:
                    if db_added:
                        db_added.rating.set(metadata_x.rating*10)
                except:
                    pass

            # Set genre from series if available, else first alpha tag
            # Otherwise iTunes grabs the first dc:subject from the opf metadata
            if metadata_x.series and self.settings().extra_customization[self.USE_SERIES_AS_CATEGORY]:
                if DEBUG:
                    self.log.info(" ITUNES._update_iTunes_metadata()")
                    self.log.info("   using Series name as Genre")

                # Format the index as a sort key
                index = metadata_x.series_index
                integer = int(index)
                fraction = index-integer
                series_index = '%04d%s' % (integer, str('%0.4f' % fraction).lstrip('0'))
                if lb_added:
                    lb_added.sort_name.set("%s %s" % (self.title_sorter(metadata_x.series), series_index))
                    lb_added.episode_ID.set(metadata_x.series)
                    lb_added.episode_number.set(metadata_x.series_index)

                    # If no plugboard transform applied to tags, change the Genre/Category to Series
                    if metadata.tags == metadata_x.tags:
                        lb_added.genre.set(self.title_sorter(metadata_x.series))
                    else:
                        for tag in metadata_x.tags:
                            if self._is_alpha(tag[0]):
                                lb_added.genre.set(tag)
                                break

                if db_added:
                    db_added.sort_name.set("%s %s" % (self.title_sorter(metadata_x.series), series_index))
                    db_added.episode_ID.set(metadata_x.series)
                    db_added.episode_number.set(metadata_x.series_index)

                    # If no plugboard transform applied to tags, change the Genre/Category to Series
                    if metadata.tags == metadata_x.tags:
                        db_added.genre.set(self.title_sorter(metadata_x.series))
                    else:
                        for tag in metadata_x.tags:
                            if self._is_alpha(tag[0]):
                                db_added.genre.set(tag)
                                break


            elif metadata_x.tags is not None:
                if DEBUG:
                    self.log.info("   %susing Tag as Genre" %
                     "no Series name available, " if self.settings().extra_customization[self.USE_SERIES_AS_CATEGORY] else '')
                for tag in metadata_x.tags:
                    if self._is_alpha(tag[0]):
                        if lb_added:
                            lb_added.genre.set(tag)
                        if db_added:
                            db_added.genre.set(tag)
                        break

        elif iswindows:
            if lb_added:
                lb_added.Name = metadata_x.title
                lb_added.Album = metadata_x.title
                lb_added.Artist = authors_to_string(metadata_x.authors)
                lb_added.Composer = metadata_x.uuid
                lb_added.Description = ("%s %s" % (self.description_prefix,strftime('%Y-%m-%d %H:%M:%S')))
                lb_added.Enabled = True
                lb_added.SortArtist = icu_title(metadata_x.author_sort)
                lb_added.SortName = metadata.title_sort

            if db_added:
                db_added.Name = metadata_x.title
                db_added.Album = metadata_x.title
                db_added.Artist = authors_to_string(metadata_x.authors)
                db_added.Composer = metadata_x.uuid
                db_added.Description = ("%s %s" % (self.description_prefix,strftime('%Y-%m-%d %H:%M:%S')))
                db_added.Enabled = True
                db_added.SortArtist = icu_title(metadata_x.author_sort)
                db_added.SortName = metadata.title_sort

            if metadata_x.comments:
                if lb_added:
                    lb_added.Comment = (STRIP_TAGS.sub('',metadata_x.comments))
                if db_added:
                    db_added.Comment = (STRIP_TAGS.sub('',metadata_x.comments))

            if metadata_x.rating:
                if lb_added:
                    lb_added.AlbumRating = (metadata_x.rating*10)
                # iBooks currently doesn't allow setting rating ... ?
                try:
                    if db_added:
                        db_added.AlbumRating = (metadata_x.rating*10)
                except:
                    if DEBUG:
                        self.log.warning("  iTunes automation interface reported an error"
                                         " setting AlbumRating on iDevice")

            # Set Genre from first alpha tag, overwrite with series if available
            # Otherwise iBooks uses first <dc:subject> from opf
            # iTunes balks on setting EpisodeNumber, but it sticks (9.1.1.12)

            if metadata_x.series and self.settings().extra_customization[self.USE_SERIES_AS_CATEGORY]:
                if DEBUG:
                    self.log.info("   using Series name as Genre")
                # Format the index as a sort key
                index = metadata_x.series_index
                integer = int(index)
                fraction = index-integer
                series_index = '%04d%s' % (integer, str('%0.4f' % fraction).lstrip('0'))
                if lb_added:
                    lb_added.SortName = "%s %s" % (self.title_sorter(metadata_x.series), series_index)
                    lb_added.EpisodeID = metadata_x.series

                    try:
                        lb_added.TrackNumber = metadata_x.series_index
                    except:
                        if DEBUG:
                            self.log.warning("  iTunes automation interface reported an error"
                                             " setting TrackNumber in iTunes")
                    try:
                        lb_added.EpisodeNumber = metadata_x.series_index
                    except:
                        if DEBUG:
                            self.log.warning("  iTunes automation interface reported an error"
                                             " setting EpisodeNumber in iTunes")

                    # If no plugboard transform applied to tags, change the Genre/Category to Series
                    if metadata.tags == metadata_x.tags:
                        lb_added.Genre = self.title_sorter(metadata_x.series)
                    else:
                        for tag in metadata_x.tags:
                            if self._is_alpha(tag[0]):
                                lb_added.Genre = tag
                                break

                if db_added:
                    db_added.SortName = "%s %s" % (self.title_sorter(metadata_x.series), series_index)
                    db_added.EpisodeID = metadata_x.series

                    try:
                        db_added.TrackNumber = metadata_x.series_index
                    except:
                        if DEBUG:
                            self.log.warning("  iTunes automation interface reported an error"
                                             " setting TrackNumber on iDevice")
                    try:
                        db_added.EpisodeNumber = metadata_x.series_index
                    except:
                        if DEBUG:
                            self.log.warning("  iTunes automation interface reported an error"
                                             " setting EpisodeNumber on iDevice")

                    # If no plugboard transform applied to tags, change the Genre/Category to Series
                    if metadata.tags == metadata_x.tags:
                        db_added.Genre = self.title_sorter(metadata_x.series)
                    else:
                        for tag in metadata_x.tags:
                            if self._is_alpha(tag[0]):
                                db_added.Genre = tag
                                break

            elif metadata_x.tags is not None:
                if DEBUG:
                    self.log.info("   using Tag as Genre")
                for tag in metadata_x.tags:
                    if self._is_alpha(tag[0]):
                        if lb_added:
                            lb_added.Genre = tag
                        if db_added:
                            db_added.Genre = tag
                        break

    def _xform_metadata_via_plugboard(self, book, format):
        ''' Transform book metadata from plugboard templates '''
        if DEBUG:
            self.log.info(" ITUNES._xform_metadata_via_plugboard()")

        if self.plugboard_func:
            pb = self.plugboard_func(self.DEVICE_PLUGBOARD_NAME, format, self.plugboards)
            newmi = book.deepcopy_metadata()
            newmi.template_to_attribute(book, pb)
            if pb is not None and DEBUG:
                self.log.info(" transforming %s using %s:" % (format, pb))
                self.log.info("       title: %s %s" % (book.title, ">>> %s" %
                                           newmi.title if book.title != newmi.title else ''))
                self.log.info("  title_sort: %s %s" % (book.title_sort, ">>> %s" %
                                           newmi.title_sort if book.title_sort != newmi.title_sort else ''))
                self.log.info("     authors: %s %s" % (book.authors, ">>> %s" %
                                           newmi.authors if book.authors != newmi.authors else ''))
                self.log.info(" author_sort: %s %s" % (book.author_sort, ">>> %s" %
                                           newmi.author_sort if book.author_sort != newmi.author_sort else ''))
                self.log.info("    language: %s %s" % (book.language, ">>> %s" %
                                           newmi.language if book.language != newmi.language else ''))
                self.log.info("   publisher: %s %s" % (book.publisher, ">>> %s" %
                                           newmi.publisher if book.publisher != newmi.publisher else ''))
                self.log.info("        tags: %s %s" % (book.tags, ">>> %s" %
                                           newmi.tags if book.tags != newmi.tags else ''))
        else:
            newmi = book
        return newmi


class ITUNES_ASYNC(ITUNES):
    '''
    This subclass allows the user to interact directly with iTunes via a menu option
    'Connect to iTunes' in Send to device.
    '''
    name = 'iTunes interface'
    gui_name = 'Apple iTunes'
    icon = I('devices/itunes.png')
    description    = _('Communicate with iTunes.')

    # Plugboard ID
    DEVICE_PLUGBOARD_NAME = 'APPLE'

    connected = False

    def __init__(self,path):
        if DEBUG:
            self.log.info("ITUNES_ASYNC:__init__()")

        if isosx and appscript is None:
            self.connected = False
            raise UserFeedback('OSX 10.5 or later required', details=None, level=UserFeedback.WARN)
            return
        else:
            self.connected = True

        if isosx:
            self._launch_iTunes()

        if iswindows:
            try:
                pythoncom.CoInitialize()
                self._launch_iTunes()
            except:
                raise UserFeedback('unable to launch iTunes', details=None, level=UserFeedback.WARN)
            finally:
                pythoncom.CoUninitialize()

        self.manual_sync_mode = False

    def books(self, oncard=None, end_session=True):
        """
        Return a list of ebooks on the device.
        @param oncard:  If 'carda' or 'cardb' return a list of ebooks on the
                        specific storage card, otherwise return list of ebooks
                        in main memory of device. If a card is specified and no
                        books are on the card return empty list.
        @return: A BookList.

        Implementation notes:
        iTunes does not sync purchased books, they are only on the device.  They are visible, but
        they are not backed up to iTunes.  Since calibre can't manage them, don't show them in the
        list of device books.

        """
        if not oncard:
            if DEBUG:
                self.log.info("ITUNES_ASYNC:books()")
                if self.settings().extra_customization[self.CACHE_COVERS]:
                    self.log.info(" Cover fetching/caching enabled")
                else:
                    self.log.info(" Cover fetching/caching disabled")

            # Fetch a list of books from iTunes

            booklist = BookList(self.log)
            cached_books = {}

            if isosx:
                library_books = self._get_library_books()
                book_count = float(len(library_books))
                for (i,book) in enumerate(library_books):
                    format = 'pdf' if library_books[book].kind().startswith('PDF') else 'epub'
                    this_book = Book(library_books[book].name(), library_books[book].artist())
                    this_book.path = self.path_template % (library_books[book].name(),
                                                           library_books[book].artist(),
                                                           format)
                    try:
                        this_book.datetime = parse_date(str(library_books[book].date_added())).timetuple()
                    except:
                        this_book.datetime = time.gmtime()
                    this_book.db_id = None
                    this_book.device_collections = []
                    #this_book.library_id = library_books[this_book.path] if this_book.path in library_books else None
                    this_book.library_id = library_books[book]
                    this_book.size = library_books[book].size()
                    this_book.uuid = library_books[book].composer()
                    # Hack to discover if we're running in GUI environment
                    if self.report_progress is not None:
                        this_book.thumbnail = self._generate_thumbnail(this_book.path, library_books[book])
                    else:
                        this_book.thumbnail = None
                    booklist.add_book(this_book, False)

                    cached_books[this_book.path] = {
                     'title':library_books[book].name(),
                     'author':library_books[book].artist().split(' & '),
                     'lib_book':library_books[book],
                     'dev_book':None,
                     'uuid': library_books[book].composer(),
                     'format': format
                     }

                    if self.report_progress is not None:
                        self.report_progress((i+1)/book_count, _('%d of %d') % (i+1, book_count))

            elif iswindows:
                try:
                    pythoncom.CoInitialize()
                    self.iTunes = win32com.client.Dispatch("iTunes.Application")
                    library_books = self._get_library_books()
                    book_count = float(len(library_books))
                    for (i,book) in enumerate(library_books):
                        this_book = Book(library_books[book].Name, library_books[book].Artist)
                        format = 'pdf' if library_books[book].KindAsString.startswith('PDF') else 'epub'
                        this_book.path = self.path_template % (library_books[book].Name,
                                                               library_books[book].Artist,
                                                               format)
                        try:
                            this_book.datetime = parse_date(str(library_books[book].DateAdded)).timetuple()
                        except:
                            this_book.datetime = time.gmtime()
                        this_book.db_id = None
                        this_book.device_collections = []
                        this_book.library_id = library_books[book]
                        this_book.size = library_books[book].Size
                        this_book.uuid = library_books[book].Composer
                        # Hack to discover if we're running in GUI environment
                        if self.report_progress is not None:
                            this_book.thumbnail = self._generate_thumbnail(this_book.path, library_books[book])
                        else:
                            this_book.thumbnail = None
                        booklist.add_book(this_book, False)

                        cached_books[this_book.path] = {
                         'title':library_books[book].Name,
                         'author':library_books[book].Artist.split(' & '),
                         'lib_book':library_books[book],
                         'uuid': library_books[book].Composer,
                         'format': format
                         }

                        if self.report_progress is not None:
                            self.report_progress((i+1)/book_count,
                                    _('%d of %d') % (i+1, book_count))

                finally:
                    pythoncom.CoUninitialize()

            if self.report_progress is not None:
                self.report_progress(1.0, _('finished'))
            self.cached_books = cached_books
            if DEBUG:
                self._dump_booklist(booklist, 'returning from books()', indent=2)
                self._dump_cached_books('returning from books()',indent=2)
            return booklist

        else:
            return BookList(self.log)

    def eject(self):
        '''
        Un-mount / eject the device from the OS. This does not check if there
        are pending GUI jobs that need to communicate with the device.
        '''
        if DEBUG:
            self.log.info("ITUNES_ASYNC:eject()")
        self.iTunes = None
        self.connected = False

    def free_space(self, end_session=True):
        """
        Get free space available on the mountpoints:
          1. Main memory
          2. Card A
          3. Card B

        @return: A 3 element list with free space in bytes of (1, 2, 3). If a
        particular device doesn't have any of these locations it should return -1.
        """
        if DEBUG:
            self.log.info("ITUNES_ASYNC:free_space()")
        free_space = 0
        if isosx:
            s = os.statvfs(os.sep)
            free_space = s.f_bavail * s.f_frsize
        elif iswindows:
            free_bytes = ctypes.c_ulonglong(0)
            ctypes.windll.kernel32.GetDiskFreeSpaceExW(ctypes.c_wchar_p(os.sep), None, None, ctypes.pointer(free_bytes))
            free_space = free_bytes.value
        return (free_space,-1,-1)

    def get_device_information(self, end_session=True):
        """
        Ask device for device information. See L{DeviceInfoQuery}.
        @return: (device name, device version, software version on device, mime type)
        """
        if DEBUG:
            self.log.info("ITUNES_ASYNC:get_device_information()")

        return ('iTunes','hw v1.0','sw v1.0', 'mime type normally goes here')

    def is_usb_connected(self, devices_on_system, debug=False,
            only_presence=False):
        return self.connected, self

    def open(self, library_uuid):
        '''
        Perform any device specific initialization. Called after the device is
        detected but before any other functions that communicate with the device.
        For example: For devices that present themselves as USB Mass storage
        devices, this method would be responsible for mounting the device or
        if the device has been automounted, for finding out where it has been
        mounted. The base class within USBMS device.py has a implementation of
        this function that should serve as a good example for USB Mass storage
        devices.

        Note that most of the initialization is necessarily performed in can_handle(), as
        we need to talk to iTunes to discover if there's a connected iPod
        '''
        if DEBUG:
            self.log.info("ITUNES_ASYNC.open()")

        # Confirm/create thumbs archive
        if not os.path.exists(self.cache_dir):
            if DEBUG:
                self.log.info(" creating thumb cache '%s'" % self.cache_dir)
            os.makedirs(self.cache_dir)

        if not os.path.exists(self.archive_path):
            self.log.info(" creating zip archive")
            zfw = ZipFile(self.archive_path, mode='w')
            zfw.writestr("iTunes Thumbs Archive",'')
            zfw.close()
        else:
            if DEBUG:
                self.log.info(" existing thumb cache at '%s'" % self.archive_path)

    def sync_booklists(self, booklists, end_session=True):
        '''
        Update metadata on device.
        @param booklists: A tuple containing the result of calls to
                                (L{books}(oncard=None), L{books}(oncard='carda'),
                                L{books}(oncard='cardb')).
        '''

        if DEBUG:
            self.log.info("ITUNES_ASYNC.sync_booklists()")

        # Inform user of any problem books
        if self.problem_titles:
            raise UserFeedback(self.problem_msg,
                                  details='\n'.join(self.problem_titles), level=UserFeedback.WARN)
        self.problem_titles = []
        self.problem_msg = None
        self.update_list = []

    def unmount_device(self):
        '''
        '''
        if DEBUG:
            self.log.info("ITUNES_ASYNC:unmount_device()")
        self.connected = False

class BookList(list):
    '''
    A list of books. Each Book object must have the fields:
      1. title
      2. authors
      3. size (file size of the book)
      4. datetime (a UTC time tuple)
      5. path (path on the device to the book)
      6. thumbnail (can be None) thumbnail is either a str/bytes object with the
         image data or it should have an attribute image_path that stores an
         absolute (platform native) path to the image
      7. tags (a list of strings, can be empty).
    '''

    __getslice__ = None
    __setslice__ = None
    log = None

    def __init__(self, log):
        self.log = log

    def supports_collections(self):
        ''' Return True if the the device supports collections for this book list. '''
        return False

    def add_book(self, book, replace_metadata):
        '''
        Add the book to the booklist. Intent is to maintain any device-internal
        metadata. Return True if booklists must be sync'ed
        '''
        self.append(book)

    def remove_book(self, book):
        '''
        Remove a book from the booklist. Correct any device metadata at the
        same time
        '''
        raise NotImplementedError()

    def get_collections(self, collection_attributes):
        '''
        Return a dictionary of collections created from collection_attributes.
        Each entry in the dictionary is of the form collection name:[list of
        books]

        The list of books is sorted by book title, except for collections
        created from series, in which case series_index is used.

        :param collection_attributes: A list of attributes of the Book object
        '''
        return {}

class Book(Metadata):
    '''
    A simple class describing a book in the iTunes Books Library.
    See ebooks.metadata.book.base
    '''
    def __init__(self,title,author):
        Metadata.__init__(self, title, authors=author.split(' & '))

    @property
    def title_sorter(self):
        return title_sort(self.title)
<|MERGE_RESOLUTION|>--- conflicted
+++ resolved
@@ -2629,29 +2629,6 @@
                 raise UserFeedback("'%s' is not a valid EPUB" % metadata.title,
                                    None,
                                    level=UserFeedback.WARN)
-<<<<<<< HEAD
-            fnames = zf_opf.namelist()
-            try:
-                opf = [x for x in fnames if '.opf' in x][0]
-            except:
-                opf = None
-            if opf:
-                opf_tree = etree.fromstring(zf_opf.read(opf))
-                md_els = opf_tree.xpath('.//*[local-name()="metadata"]')
-                if md_els:
-                    ts = md_els[0].find('.//*[@name="calibre:timestamp"]')
-                    if ts is not None:
-                        timestamp = ts.get('content')
-                        old_ts = parse_date(timestamp)
-                        metadata.timestamp = datetime.datetime(old_ts.year, old_ts.month, old_ts.day, old_ts.hour,
-                                                   old_ts.minute, old_ts.second, old_ts.microsecond+1, old_ts.tzinfo)
-                        if DEBUG:
-                            self.log.info("   existing timestamp: %s" % metadata.timestamp)
-                    else:
-                        metadata.timestamp = now()
-                        if DEBUG:
-                            self.log.info("   add timestamp: %s" % metadata.timestamp)
-=======
 
             opf_tree = etree.fromstring(zf_opf.read(opf))
             md_els = opf_tree.xpath('.//*[local-name()="metadata"]')
@@ -2664,7 +2641,6 @@
                                                old_ts.minute, old_ts.second, old_ts.microsecond+1, old_ts.tzinfo)
                     if DEBUG:
                         self.log.info("   existing timestamp: %s" % metadata.timestamp)
->>>>>>> 1c5efc3d
                 else:
                     metadata.timestamp = now()
                     if DEBUG:
