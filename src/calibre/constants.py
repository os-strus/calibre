#!/usr/bin/env python
# License: GPLv3 Copyright: 2015, Kovid Goyal <kovid at kovidgoyal.net>
import codecs
import locale
import os
import sys
from collections import namedtuple
from collections.abc import Mapping
from contextlib import contextmanager
from functools import lru_cache

from polyglot.builtins import environ_item, hasenv

<<<<<<< HEAD
__appname__   = 'calibre-viewer'                                    # ORIO
numeric_version = (8, 14, 0)
=======
__appname__   = 'calibre'
numeric_version = (8, 15, 0)
>>>>>>> 96e3c345
__version__   = '.'.join(map(str, numeric_version))
git_version   = None
__author__    = 'Kovid Goyal <kovid@kovidgoyal.net>'

'''
Various run time constants.
'''


_plat = sys.platform.lower()
iswindows = 'win32' in _plat or 'win64' in _plat
ismacos = isosx = 'darwin' in _plat
isnewosx  = ismacos and getattr(sys, 'new_app_bundle', False)
isfreebsd = 'freebsd' in _plat
isnetbsd = 'netbsd' in _plat
isdragonflybsd = 'dragonfly' in _plat
isbsd = isfreebsd or isnetbsd or isdragonflybsd
ishaiku = 'haiku1' in _plat
islinux   = not (iswindows or ismacos or isbsd or ishaiku)
isfrozen  = hasattr(sys, 'frozen')
isunix = ismacos or islinux or ishaiku
isportable = hasenv('CALIBRE_PORTABLE_BUILD')
ispy3 = sys.version_info.major > 2
isxp = isoldvista = False
if iswindows:
    wver = sys.getwindowsversion()
    isxp = wver.major < 6
    isoldvista = wver.build < 6002
is64bit = True
isworker = hasenv('CALIBRE_WORKER') or hasenv('CALIBRE_SIMPLE_WORKER')
if isworker:
    os.environ.pop(environ_item('CALIBRE_FORCE_ANSI'), None)
FAKE_PROTOCOL, FAKE_HOST = 'clbr', 'internal.invalid'
SPECIAL_TITLE_FOR_WEBENGINE_COMMS = '__webengine_messages_pending__'
VIEWER_APP_UID = 'com.calibre-ebook.viewer'
EDITOR_APP_UID = 'com.calibre-ebook.edit-book'
MAIN_APP_UID = 'com.calibre-ebook.main-gui'
STORE_DIALOG_APP_UID = 'com.calibre-ebook.store-dialog'
TOC_DIALOG_APP_UID = 'com.calibre-ebook.toc-editor'
try:
    preferred_encoding = locale.getpreferredencoding()
    codecs.lookup(preferred_encoding)
except Exception:
    preferred_encoding = 'utf-8'

dark_link_color = '#6cb4ee'
builtin_colors_light = {
    'yellow': '#ffeb6b',
    'green': '#c0ed72',
    'blue': '#add8ff',
    'red': '#ffb0ca',
    'purple': '#d9b2ff',
}
builtin_colors_dark = {
    'yellow': '#906e00',
    'green': '#306f50',
    'blue': '#265589',
    'red': '#a23e5a',
    'purple': '#505088',
}
builtin_decorations = {
    'wavy': {'text-decoration-style': 'wavy', 'text-decoration-color': 'red', 'text-decoration-line': 'underline'},
    'strikeout': {'text-decoration-line': 'line-through', 'text-decoration-color': 'red'},
}


_osx_ver = None


def get_osx_version():
    global _osx_ver
    if _osx_ver is None:
        import platform
        OSX = namedtuple('OSX', 'major minor tertiary')
        try:
            ver = platform.mac_ver()[0].split('.')
            if len(ver) == 2:
                ver.append(0)
            _osx_ver = OSX(*map(int, ver))  # no2to3
        except Exception:
            _osx_ver = OSX(0, 0, 0)
    return _osx_ver


filesystem_encoding = sys.getfilesystemencoding()
if filesystem_encoding is None:
    filesystem_encoding = 'utf-8'
else:
    try:
        if codecs.lookup(filesystem_encoding).name == 'ascii':
            filesystem_encoding = 'utf-8'
            # On linux, unicode arguments to os file functions are coerced to an ascii
            # bytestring if sys.getfilesystemencoding() == 'ascii', which is
            # just plain dumb. This is fixed by the icu.py module which, when
            # imported changes ascii to utf-8
    except Exception:
        filesystem_encoding = 'utf-8'


DEBUG = hasenv('CALIBRE_DEBUG')


def debug(val=True):
    global DEBUG
    DEBUG = bool(val)


def is_debugging():
    return DEBUG


def _get_cache_dir():
    import errno
    confcache = os.path.join(config_dir, 'caches')
    try:
        os.makedirs(confcache)
    except OSError as err:
        if err.errno != errno.EEXIST:
            raise
    if isportable:
        return confcache
    ccd = os.getenv('CALIBRE_CACHE_DIRECTORY')
    if ccd is not None:
        ans = os.path.abspath(ccd)
        try:
            os.makedirs(ans)
            return ans
        except OSError as err:
            if err.errno == errno.EEXIST:
                return ans

    if iswindows:
        try:
            candidate = os.path.join(winutil.special_folder_path(winutil.CSIDL_LOCAL_APPDATA), f'{__appname__}-cache')
        except ValueError:
            return confcache
    elif ismacos:
        candidate = os.path.join(os.path.expanduser('~/Library/Caches'), __appname__)
    else:
        candidate = os.getenv('XDG_CACHE_HOME', '~/.cache')
        candidate = os.path.join(os.path.expanduser(candidate),
                                    __appname__)
        if isinstance(candidate, bytes):
            try:
                candidate = candidate.decode(filesystem_encoding)
            except ValueError:
                candidate = confcache
    try:
        os.makedirs(candidate)
    except OSError as err:
        if err.errno != errno.EEXIST:
            candidate = confcache
    return candidate


def cache_dir():
    ans = getattr(cache_dir, 'ans', None)
    if ans is None:
        ans = cache_dir.ans = os.path.realpath(_get_cache_dir())
    return ans


# plugins {{{
plugins_loc = sys.extensions_location
system_plugins_loc = getattr(sys, 'system_plugins_location', None)

from importlib import import_module
from importlib.machinery import EXTENSION_SUFFIXES, ExtensionFileLoader, ModuleSpec
from importlib.util import find_spec


class DeVendorLoader:

    def __init__(self, aliased_name):
        self.aliased_module = import_module(aliased_name)
        try:
            self.path = self.aliased_module.__loader__.path
        except Exception:
            self.path = aliased_name

    def create_module(self, spec):
        return self.aliased_module

    def exec_module(self, module):
        return module

    def __repr__(self):
        return repr(self.path)


class DeVendor:

    def find_spec(self, fullname, path=None, target=None):
        if fullname == 'calibre.web.feeds.feedparser':
            return find_spec('feedparser')
        if fullname.startswith('calibre.ebooks.markdown'):
            return ModuleSpec(fullname, DeVendorLoader(fullname[len('calibre.ebooks.'):]))
        if fullname.startswith('PyQt5'):
            # this is present for third party plugin compat
            if fullname == 'PyQt5':
                return ModuleSpec(fullname, DeVendorLoader('qt'))
            return ModuleSpec(fullname, DeVendorLoader('qt.webengine' if 'QWebEngine' in fullname else 'qt.core'))
        if fullname.startswith('Cryptodome'):
            # this is needed for py7zr which uses pycryptodomex instead of
            # pycryptodome for some reason
            return ModuleSpec(fullname, DeVendorLoader(fullname.replace('dome', '', 1)))


class ExtensionsPackageLoader:

    def __init__(self, calibre_extensions):
        self.calibre_extensions = calibre_extensions

    def is_package(self, fullname=None):
        return True

    def get_resource_reader(self, fullname=None):
        return self

    def get_source(self, fullname=None):
        return ''

    def contents(self):
        return iter(self.calibre_extensions)

    def create_module(self, spec):
        pass

    def exec_module(self, spec):
        pass


class ExtensionsImporter:

    def __init__(self):
        extensions = (
            'pictureflow',
            'lzx',
            'msdes',
            'podofo',
            'cPalmdoc',
            'progress_indicator',
            'rcc_backend',
            'icu',
            'speedup',
            'piper',
            'html_as_json',
            'fast_css_transform',
            'fast_html_entities',
            'unicode_names',
            'html_syntax_highlighter',
            'hyphen',
            'ffmpeg',
            'freetype',
            'imageops',
            'hunspell',
            '_patiencediff_c',
            'bzzdec',
            'matcher',
            'tokenizer',
            'certgen',
            'sqlite_extension',
            'uchardet',
        )
        if iswindows:
            extra = ('winutil', 'wpd', 'winfonts', 'wintoast')
        elif ismacos:
            extra = ('usbobserver', 'cocoa', 'libusb', 'libmtp')
        elif isfreebsd or ishaiku or islinux:
            extra = ('libusb', 'libmtp')
        else:
            extra = ()
        self.calibre_extensions = frozenset(extensions + extra)

    def find_spec(self, fullname, path=None, target=None):
        if not fullname.startswith('calibre_extensions'):
            return
        parts = fullname.split('.')
        if parts[0] != 'calibre_extensions':
            return
        if len(parts) > 2:
            return
        is_package = len(parts) == 1
        extension_name = None if is_package else parts[1]
        path = os.path.join(plugins_loc, '__init__.py')
        if extension_name:
            if extension_name not in self.calibre_extensions:
                return
            for suffix in EXTENSION_SUFFIXES:
                path = os.path.join(plugins_loc, extension_name + suffix)
                if os.path.exists(path):
                    break
            else:
                return
            return ModuleSpec(fullname, ExtensionFileLoader(fullname, path), is_package=is_package, origin=path)
        return ModuleSpec(fullname, ExtensionsPackageLoader(self.calibre_extensions), is_package=is_package, origin=path)


sys.meta_path.insert(0, DeVendor())
sys.meta_path.append(ExtensionsImporter())
if iswindows:
    from calibre_extensions import winutil


class Plugins(Mapping):

    def __iter__(self):
        from importlib.resources import contents
        return contents('calibre_extensions')

    def __len__(self):
        from importlib.resources import contents
        ans = 0
        for x in contents('calibre_extensions'):
            ans += 1
        return ans

    def __contains__(self, name):
        from importlib.resources import contents
        for x in contents('calibre_extensions'):
            if x == name:
                return True
        return False

    def __getitem__(self, name):
        from importlib import import_module
        try:
            return import_module('calibre_extensions.' + name), ''
        except ModuleNotFoundError:
            raise KeyError(f'No plugin named {name!r}')
        except Exception as err:
            return None, str(err)

    def load_apsw_extension(self, conn, name):
        conn.enableloadextension(True)
        try:
            ext = 'pyd' if iswindows else 'so'
            path = os.path.join(plugins_loc, f'{name}.{ext}')
            conn.loadextension(path, f'calibre_{name}_init')
        finally:
            conn.enableloadextension(False)

    def load_sqlite3_extension(self, conn, name):
        conn.enable_load_extension(True)
        try:
            ext = 'pyd' if iswindows else 'so'
            path = os.path.join(plugins_loc, f'{name}.{ext}')
            conn.load_extension(path)
        finally:
            conn.enable_load_extension(False)


plugins = None
if plugins is None:
    plugins = Plugins()
# }}}

# config_dir {{{

CONFIG_DIR_MODE = 0o700

cconfd = os.getenv('CALIBRE_CONFIG_DIRECTORY')
if cconfd is not None:
    config_dir = os.path.abspath(cconfd)
elif iswindows:
    try:
        config_dir = winutil.special_folder_path(winutil.CSIDL_APPDATA)
    except ValueError:
        config_dir = None
    if not config_dir or not os.access(config_dir, os.W_OK|os.X_OK):
        config_dir = os.path.expanduser('~')
    config_dir = os.path.join(config_dir, 'calibre-viewer')                                         # ORIO
elif ismacos:
    config_dir = os.path.expanduser('~/Library/Preferences/calibre')
else:
    bdir = os.path.abspath(os.path.expanduser(os.getenv('XDG_CONFIG_HOME', '~/.config')))
    config_dir = os.path.join(bdir, 'calibre')
    try:
        os.makedirs(config_dir, mode=CONFIG_DIR_MODE)
    except Exception:
        pass
    if not os.path.exists(config_dir) or \
            not os.access(config_dir, os.W_OK) or not \
            os.access(config_dir, os.X_OK):
        print('No write access to', config_dir, 'using a temporary dir instead')
        import atexit
        import tempfile
        config_dir = tempfile.mkdtemp(prefix='calibre-config-')

        def cleanup_cdir():
            try:
                import shutil
                shutil.rmtree(config_dir)
            except Exception:
                pass
        atexit.register(cleanup_cdir)
# }}}

is_running_from_develop = False
if getattr(sys, 'frozen', False):
    try:
        from bypy_importer import running_in_develop_mode
    except ImportError:
        pass
    else:
        is_running_from_develop = running_in_develop_mode()

in_develop_mode = os.getenv('CALIBRE_ENABLE_DEVELOP_MODE') == '1'
if iswindows:
    # Needed to get Qt to use the correct cache dir, relies on a patched Qt
    os.environ['CALIBRE_QT_CACHE_LOCATION'] = cache_dir()


def get_version():
    '''Return version string for display to user '''
    if git_version is not None:
        v = git_version
    else:
        v = __version__
        if numeric_version[-1] == 0:
            v = v[:-2]
    if is_running_from_develop:
        v += '*'

    return v


def get_appname_for_display():
    ans = __appname__
    if isportable:
        ans = _('{} Portable').format(ans)
    return ans


def get_portable_base():
    'Return path to the directory that contains calibre-portable.exe or None'
    if isportable:
        return os.path.dirname(os.path.dirname(os.getenv('CALIBRE_PORTABLE_BUILD')))


def get_windows_username():
    '''
    Return the user name of the currently logged in user as a unicode string.
    Note that usernames on windows are case insensitive, the case of the value
    returned depends on what the user typed into the login box at login time.
    '''
    return winutil.username()


def get_windows_temp_path():
    return winutil.temp_path()


def get_windows_user_locale_name():
    return winutil.locale_name()


def get_windows_number_formats():
    ans = getattr(get_windows_number_formats, 'ans', None)
    if ans is None:
        d = winutil.localeconv()
        thousands_sep, decimal_point = d['thousands_sep'], d['decimal_point']
        ans = get_windows_number_formats.ans = thousands_sep, decimal_point
    return ans


def trash_name():
    return _('Trash') if ismacos else _('Recycle Bin')


@lru_cache(maxsize=2)
def get_umask():
    mask = os.umask(0o22)
    os.umask(mask)
    return mask


# call this at startup as it changes process global state, which doesn't work
# with multi-threading. It's absurd there is no way to safely read the current
# umask of a process.
get_umask()


@lru_cache(maxsize=2)
def bundled_binaries_dir() -> str:
    if ismacos and hasattr(sys, 'frameworks_dir'):
        base = os.path.join(os.path.dirname(sys.frameworks_dir), 'utils.app', 'Contents', 'MacOS')
        return base
    if iswindows and hasattr(sys, 'frozen'):
        base = sys.extensions_location if hasattr(sys, 'new_app_layout') else os.path.dirname(sys.executable)
        return base
    if (islinux or isbsd) and getattr(sys, 'frozen', False):
        return os.path.join(sys.executables_location, 'bin')
    return ''


@contextmanager
def sanitize_env_vars():
    '''Unset various environment variables that calibre uses. This
    is needed to prevent library conflicts when launching external utilities.'''

    if islinux and isfrozen:
        env_vars = {
            'LD_LIBRARY_PATH':'/lib', 'OPENSSL_MODULES': '/lib/ossl-modules',
        }
    elif iswindows:
        env_vars = {'OPENSSL_MODULES': None, 'QTWEBENGINE_DISABLE_SANDBOX': None}
        if os.environ.get('CALIBRE_USE_SYSTEM_CERTIFICATES', '') != '1':
            env_vars['SSL_CERT_FILE'] = None
    elif ismacos:
        env_vars = {k:None for k in (
                    'FONTCONFIG_FILE FONTCONFIG_PATH OPENSSL_ENGINES OPENSSL_MODULES').split()}
        if os.environ.get('CALIBRE_USE_SYSTEM_CERTIFICATES', '') != '1':
            env_vars['SSL_CERT_FILE'] = None
    else:
        env_vars = {}

    originals = {x:os.environ.get(x, '') for x in env_vars}
    changed = {x:False for x in env_vars}
    for var, suffix in env_vars.items():
        paths = [x for x in originals[var].split(os.pathsep) if x]
        npaths = [] if suffix is None else [x for x in paths if x != (sys.frozen_path + suffix)]
        if len(npaths) < len(paths):
            if npaths:
                os.environ[var] = os.pathsep.join(npaths)
            else:
                del os.environ[var]
            changed[var] = True

    try:
        yield
    finally:
        for var, orig in originals.items():
            if changed[var]:
                if orig:
                    os.environ[var] = orig
                elif var in os.environ:
                    del os.environ[var]<|MERGE_RESOLUTION|>--- conflicted
+++ resolved
@@ -11,13 +11,8 @@
 
 from polyglot.builtins import environ_item, hasenv
 
-<<<<<<< HEAD
 __appname__   = 'calibre-viewer'                                    # ORIO
-numeric_version = (8, 14, 0)
-=======
-__appname__   = 'calibre'
 numeric_version = (8, 15, 0)
->>>>>>> 96e3c345
 __version__   = '.'.join(map(str, numeric_version))
 git_version   = None
 __author__    = 'Kovid Goyal <kovid@kovidgoyal.net>'
