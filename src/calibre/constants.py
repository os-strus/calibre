#!/usr/bin/env python
# License: GPLv3 Copyright: 2015, Kovid Goyal <kovid at kovidgoyal.net>
import codecs
import collections
import collections.abc
import locale
import os
import sys
from functools import lru_cache

from polyglot.builtins import environ_item, hasenv

<<<<<<< HEAD
__appname__   = 'calibre-viewer'                                    # ORIO
numeric_version = (8, 8, 0)
=======
__appname__   = 'calibre'
numeric_version = (8, 9, 0)
>>>>>>> 74b9792c
__version__   = '.'.join(map(str, numeric_version))
git_version   = None
__author__    = 'Kovid Goyal <kovid@kovidgoyal.net>'

'''
Various run time constants.
'''


_plat = sys.platform.lower()
iswindows = 'win32' in _plat or 'win64' in _plat
ismacos = isosx = 'darwin' in _plat
isnewosx  = ismacos and getattr(sys, 'new_app_bundle', False)
isfreebsd = 'freebsd' in _plat
isnetbsd = 'netbsd' in _plat
isdragonflybsd = 'dragonfly' in _plat
isbsd = isfreebsd or isnetbsd or isdragonflybsd
ishaiku = 'haiku1' in _plat
islinux   = not (iswindows or ismacos or isbsd or ishaiku)
isfrozen  = hasattr(sys, 'frozen')
isunix = ismacos or islinux or ishaiku
isportable = hasenv('CALIBRE_PORTABLE_BUILD')
ispy3 = sys.version_info.major > 2
isxp = isoldvista = False
if iswindows:
    wver = sys.getwindowsversion()
    isxp = wver.major < 6
    isoldvista = wver.build < 6002
is64bit = True
isworker = hasenv('CALIBRE_WORKER') or hasenv('CALIBRE_SIMPLE_WORKER')
if isworker:
    os.environ.pop(environ_item('CALIBRE_FORCE_ANSI'), None)
FAKE_PROTOCOL, FAKE_HOST = 'clbr', 'internal.invalid'
SPECIAL_TITLE_FOR_WEBENGINE_COMMS = '__webengine_messages_pending__'
VIEWER_APP_UID = 'com.calibre-ebook.viewer'
EDITOR_APP_UID = 'com.calibre-ebook.edit-book'
MAIN_APP_UID = 'com.calibre-ebook.main-gui'
STORE_DIALOG_APP_UID = 'com.calibre-ebook.store-dialog'
TOC_DIALOG_APP_UID = 'com.calibre-ebook.toc-editor'
try:
    preferred_encoding = locale.getpreferredencoding()
    codecs.lookup(preferred_encoding)
except Exception:
    preferred_encoding = 'utf-8'

dark_link_color = '#6cb4ee'
builtin_colors_light = {
    'yellow': '#ffeb6b',
    'green': '#c0ed72',
    'blue': '#add8ff',
    'red': '#ffb0ca',
    'purple': '#d9b2ff',
}
builtin_colors_dark = {
    'yellow': '#906e00',
    'green': '#306f50',
    'blue': '#265589',
    'red': '#a23e5a',
    'purple': '#505088',
}
builtin_decorations = {
    'wavy': {'text-decoration-style': 'wavy', 'text-decoration-color': 'red', 'text-decoration-line': 'underline'},
    'strikeout': {'text-decoration-line': 'line-through', 'text-decoration-color': 'red'},
}


_osx_ver = None


def get_osx_version():
    global _osx_ver
    if _osx_ver is None:
        import platform
        from collections import namedtuple
        OSX = namedtuple('OSX', 'major minor tertiary')
        try:
            ver = platform.mac_ver()[0].split('.')
            if len(ver) == 2:
                ver.append(0)
            _osx_ver = OSX(*map(int, ver))  # no2to3
        except Exception:
            _osx_ver = OSX(0, 0, 0)
    return _osx_ver


filesystem_encoding = sys.getfilesystemencoding()
if filesystem_encoding is None:
    filesystem_encoding = 'utf-8'
else:
    try:
        if codecs.lookup(filesystem_encoding).name == 'ascii':
            filesystem_encoding = 'utf-8'
            # On linux, unicode arguments to os file functions are coerced to an ascii
            # bytestring if sys.getfilesystemencoding() == 'ascii', which is
            # just plain dumb. This is fixed by the icu.py module which, when
            # imported changes ascii to utf-8
    except Exception:
        filesystem_encoding = 'utf-8'


DEBUG = hasenv('CALIBRE_DEBUG')


def debug(val=True):
    global DEBUG
    DEBUG = bool(val)


def is_debugging():
    return DEBUG


def _get_cache_dir():
    import errno
    confcache = os.path.join(config_dir, 'caches')
    try:
        os.makedirs(confcache)
    except OSError as err:
        if err.errno != errno.EEXIST:
            raise
    if isportable:
        return confcache
    ccd = os.getenv('CALIBRE_CACHE_DIRECTORY')
    if ccd is not None:
        ans = os.path.abspath(ccd)
        try:
            os.makedirs(ans)
            return ans
        except OSError as err:
            if err.errno == errno.EEXIST:
                return ans

    if iswindows:
        try:
            candidate = os.path.join(winutil.special_folder_path(winutil.CSIDL_LOCAL_APPDATA), f'{__appname__}-cache')
        except ValueError:
            return confcache
    elif ismacos:
        candidate = os.path.join(os.path.expanduser('~/Library/Caches'), __appname__)
    else:
        candidate = os.getenv('XDG_CACHE_HOME', '~/.cache')
        candidate = os.path.join(os.path.expanduser(candidate),
                                    __appname__)
        if isinstance(candidate, bytes):
            try:
                candidate = candidate.decode(filesystem_encoding)
            except ValueError:
                candidate = confcache
    try:
        os.makedirs(candidate)
    except OSError as err:
        if err.errno != errno.EEXIST:
            candidate = confcache
    return candidate


def cache_dir():
    ans = getattr(cache_dir, 'ans', None)
    if ans is None:
        ans = cache_dir.ans = os.path.realpath(_get_cache_dir())
    return ans


# plugins {{{
plugins_loc = sys.extensions_location
system_plugins_loc = getattr(sys, 'system_plugins_location', None)

from importlib import import_module
from importlib.machinery import EXTENSION_SUFFIXES, ExtensionFileLoader, ModuleSpec
from importlib.util import find_spec


class DeVendorLoader:

    def __init__(self, aliased_name):
        self.aliased_module = import_module(aliased_name)
        try:
            self.path = self.aliased_module.__loader__.path
        except Exception:
            self.path = aliased_name

    def create_module(self, spec):
        return self.aliased_module

    def exec_module(self, module):
        return module

    def __repr__(self):
        return repr(self.path)


class DeVendor:

    def find_spec(self, fullname, path=None, target=None):
        if fullname == 'calibre.web.feeds.feedparser':
            return find_spec('feedparser')
        if fullname.startswith('calibre.ebooks.markdown'):
            return ModuleSpec(fullname, DeVendorLoader(fullname[len('calibre.ebooks.'):]))
        if fullname.startswith('PyQt5'):
            # this is present for third party plugin compat
            if fullname == 'PyQt5':
                return ModuleSpec(fullname, DeVendorLoader('qt'))
            return ModuleSpec(fullname, DeVendorLoader('qt.webengine' if 'QWebEngine' in fullname else 'qt.core'))
        if fullname.startswith('Cryptodome'):
            # this is needed for py7zr which uses pycryptodomex instead of
            # pycryptodome for some reason
            return ModuleSpec(fullname, DeVendorLoader(fullname.replace('dome', '', 1)))


class ExtensionsPackageLoader:

    def __init__(self, calibre_extensions):
        self.calibre_extensions = calibre_extensions

    def is_package(self, fullname=None):
        return True

    def get_resource_reader(self, fullname=None):
        return self

    def get_source(self, fullname=None):
        return ''

    def contents(self):
        return iter(self.calibre_extensions)

    def create_module(self, spec):
        pass

    def exec_module(self, spec):
        pass


class ExtensionsImporter:

    def __init__(self):
        extensions = (
            'pictureflow',
            'lzx',
            'msdes',
            'podofo',
            'cPalmdoc',
            'progress_indicator',
            'rcc_backend',
            'icu',
            'speedup',
            'piper',
            'html_as_json',
            'fast_css_transform',
            'fast_html_entities',
            'unicode_names',
            'html_syntax_highlighter',
            'hyphen',
            'ffmpeg',
            'freetype',
            'imageops',
            'hunspell',
            '_patiencediff_c',
            'bzzdec',
            'matcher',
            'tokenizer',
            'certgen',
            'sqlite_extension',
            'uchardet',
        )
        if iswindows:
            extra = ('winutil', 'wpd', 'winfonts', 'wintoast')
        elif ismacos:
            extra = ('usbobserver', 'cocoa', 'libusb', 'libmtp')
        elif isfreebsd or ishaiku or islinux:
            extra = ('libusb', 'libmtp')
        else:
            extra = ()
        self.calibre_extensions = frozenset(extensions + extra)

    def find_spec(self, fullname, path=None, target=None):
        if not fullname.startswith('calibre_extensions'):
            return
        parts = fullname.split('.')
        if parts[0] != 'calibre_extensions':
            return
        if len(parts) > 2:
            return
        is_package = len(parts) == 1
        extension_name = None if is_package else parts[1]
        path = os.path.join(plugins_loc, '__init__.py')
        if extension_name:
            if extension_name not in self.calibre_extensions:
                return
            for suffix in EXTENSION_SUFFIXES:
                path = os.path.join(plugins_loc, extension_name + suffix)
                if os.path.exists(path):
                    break
            else:
                return
            return ModuleSpec(fullname, ExtensionFileLoader(fullname, path), is_package=is_package, origin=path)
        return ModuleSpec(fullname, ExtensionsPackageLoader(self.calibre_extensions), is_package=is_package, origin=path)


sys.meta_path.insert(0, DeVendor())
sys.meta_path.append(ExtensionsImporter())
if iswindows:
    from calibre_extensions import winutil


class Plugins(collections.abc.Mapping):

    def __iter__(self):
        from importlib.resources import contents
        return contents('calibre_extensions')

    def __len__(self):
        from importlib.resources import contents
        ans = 0
        for x in contents('calibre_extensions'):
            ans += 1
        return ans

    def __contains__(self, name):
        from importlib.resources import contents
        for x in contents('calibre_extensions'):
            if x == name:
                return True
        return False

    def __getitem__(self, name):
        from importlib import import_module
        try:
            return import_module('calibre_extensions.' + name), ''
        except ModuleNotFoundError:
            raise KeyError(f'No plugin named {name!r}')
        except Exception as err:
            return None, str(err)

    def load_apsw_extension(self, conn, name):
        conn.enableloadextension(True)
        try:
            ext = 'pyd' if iswindows else 'so'
            path = os.path.join(plugins_loc, f'{name}.{ext}')
            conn.loadextension(path, f'calibre_{name}_init')
        finally:
            conn.enableloadextension(False)

    def load_sqlite3_extension(self, conn, name):
        conn.enable_load_extension(True)
        try:
            ext = 'pyd' if iswindows else 'so'
            path = os.path.join(plugins_loc, f'{name}.{ext}')
            conn.load_extension(path)
        finally:
            conn.enable_load_extension(False)


plugins = None
if plugins is None:
    plugins = Plugins()
# }}}

# config_dir {{{

CONFIG_DIR_MODE = 0o700

cconfd = os.getenv('CALIBRE_CONFIG_DIRECTORY')
if cconfd is not None:
    config_dir = os.path.abspath(cconfd)
elif iswindows:
    try:
        config_dir = winutil.special_folder_path(winutil.CSIDL_APPDATA)
    except ValueError:
        config_dir = None
    if not config_dir or not os.access(config_dir, os.W_OK|os.X_OK):
        config_dir = os.path.expanduser('~')
    config_dir = os.path.join(config_dir, 'calibre-viewer')                                         # ORIO
elif ismacos:
    config_dir = os.path.expanduser('~/Library/Preferences/calibre')
else:
    bdir = os.path.abspath(os.path.expanduser(os.getenv('XDG_CONFIG_HOME', '~/.config')))
    config_dir = os.path.join(bdir, 'calibre')
    try:
        os.makedirs(config_dir, mode=CONFIG_DIR_MODE)
    except Exception:
        pass
    if not os.path.exists(config_dir) or \
            not os.access(config_dir, os.W_OK) or not \
            os.access(config_dir, os.X_OK):
        print('No write access to', config_dir, 'using a temporary dir instead')
        import atexit
        import tempfile
        config_dir = tempfile.mkdtemp(prefix='calibre-config-')

        def cleanup_cdir():
            try:
                import shutil
                shutil.rmtree(config_dir)
            except Exception:
                pass
        atexit.register(cleanup_cdir)
# }}}

is_running_from_develop = False
if getattr(sys, 'frozen', False):
    try:
        from bypy_importer import running_in_develop_mode
    except ImportError:
        pass
    else:
        is_running_from_develop = running_in_develop_mode()

in_develop_mode = os.getenv('CALIBRE_ENABLE_DEVELOP_MODE') == '1'
if iswindows:
    # Needed to get Qt to use the correct cache dir, relies on a patched Qt
    os.environ['CALIBRE_QT_CACHE_LOCATION'] = cache_dir()


def get_version():
    '''Return version string for display to user '''
    if git_version is not None:
        v = git_version
    else:
        v = __version__
        if numeric_version[-1] == 0:
            v = v[:-2]
    if is_running_from_develop:
        v += '*'

    return v


def get_appname_for_display():
    ans = __appname__
    if isportable:
        ans = _('{} Portable').format(ans)
    return ans


def get_portable_base():
    'Return path to the directory that contains calibre-portable.exe or None'
    if isportable:
        return os.path.dirname(os.path.dirname(os.getenv('CALIBRE_PORTABLE_BUILD')))


def get_windows_username():
    '''
    Return the user name of the currently logged in user as a unicode string.
    Note that usernames on windows are case insensitive, the case of the value
    returned depends on what the user typed into the login box at login time.
    '''
    return winutil.username()


def get_windows_temp_path():
    return winutil.temp_path()


def get_windows_user_locale_name():
    return winutil.locale_name()


def get_windows_number_formats():
    ans = getattr(get_windows_number_formats, 'ans', None)
    if ans is None:
        d = winutil.localeconv()
        thousands_sep, decimal_point = d['thousands_sep'], d['decimal_point']
        ans = get_windows_number_formats.ans = thousands_sep, decimal_point
    return ans


def trash_name():
    return _('Trash') if ismacos else _('Recycle Bin')


@lru_cache(maxsize=2)
def get_umask():
    mask = os.umask(0o22)
    os.umask(mask)
    return mask


# call this at startup as it changes process global state, which doesn't work
# with multi-threading. It's absurd there is no way to safely read the current
# umask of a process.
get_umask()


@lru_cache(maxsize=2)
def bundled_binaries_dir() -> str:
    if ismacos and hasattr(sys, 'frameworks_dir'):
        base = os.path.join(os.path.dirname(sys.frameworks_dir), 'utils.app', 'Contents', 'MacOS')
        return base
    if iswindows and hasattr(sys, 'frozen'):
        base = sys.extensions_location if hasattr(sys, 'new_app_layout') else os.path.dirname(sys.executable)
        return base
    if (islinux or isbsd) and getattr(sys, 'frozen', False):
        return os.path.join(sys.executables_location, 'bin')
    return ''<|MERGE_RESOLUTION|>--- conflicted
+++ resolved
@@ -10,13 +10,8 @@
 
 from polyglot.builtins import environ_item, hasenv
 
-<<<<<<< HEAD
 __appname__   = 'calibre-viewer'                                    # ORIO
-numeric_version = (8, 8, 0)
-=======
-__appname__   = 'calibre'
 numeric_version = (8, 9, 0)
->>>>>>> 74b9792c
 __version__   = '.'.join(map(str, numeric_version))
 git_version   = None
 __author__    = 'Kovid Goyal <kovid@kovidgoyal.net>'
