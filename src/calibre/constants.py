#!/usr/bin/env python
# License: GPLv3 Copyright: 2015, Kovid Goyal <kovid at kovidgoyal.net>
import codecs
import collections
import collections.abc
import locale
import os
import sys
from functools import lru_cache

from polyglot.builtins import environ_item, hasenv

<<<<<<< HEAD
__appname__   = 'calibre-viewer'                                    # ORIO
numeric_version = (7, 24, 101)
=======
__appname__   = 'calibre'
numeric_version = (7, 24, 102)
>>>>>>> 1cd3a6c5
__version__   = '.'.join(map(str, numeric_version))
git_version   = None
__author__    = 'Kovid Goyal <kovid@kovidgoyal.net>'

'''
Various run time constants.
'''


_plat = sys.platform.lower()
iswindows = 'win32' in _plat or 'win64' in _plat
ismacos = isosx = 'darwin' in _plat
isnewosx  = ismacos and getattr(sys, 'new_app_bundle', False)
isfreebsd = 'freebsd' in _plat
isnetbsd = 'netbsd' in _plat
isdragonflybsd = 'dragonfly' in _plat
isbsd = isfreebsd or isnetbsd or isdragonflybsd
ishaiku = 'haiku1' in _plat
islinux   = not (iswindows or ismacos or isbsd or ishaiku)
isfrozen  = hasattr(sys, 'frozen')
isunix = ismacos or islinux or ishaiku
isportable = hasenv('CALIBRE_PORTABLE_BUILD')
ispy3 = sys.version_info.major > 2
isxp = isoldvista = False
if iswindows:
    wver = sys.getwindowsversion()
    isxp = wver.major < 6
    isoldvista = wver.build < 6002
is64bit = True
isworker = hasenv('CALIBRE_WORKER') or hasenv('CALIBRE_SIMPLE_WORKER')
if isworker:
    os.environ.pop(environ_item('CALIBRE_FORCE_ANSI'), None)
FAKE_PROTOCOL, FAKE_HOST = 'clbr', 'internal.invalid'
SPECIAL_TITLE_FOR_WEBENGINE_COMMS = '__webengine_messages_pending__'
VIEWER_APP_UID = 'com.calibre-ebook.viewer'
EDITOR_APP_UID = 'com.calibre-ebook.edit-book'
MAIN_APP_UID = 'com.calibre-ebook.main-gui'
STORE_DIALOG_APP_UID = 'com.calibre-ebook.store-dialog'
TOC_DIALOG_APP_UID = 'com.calibre-ebook.toc-editor'
try:
    preferred_encoding = locale.getpreferredencoding()
    codecs.lookup(preferred_encoding)
except:
    preferred_encoding = 'utf-8'

dark_link_color = '#6cb4ee'
builtin_colors_light = {
    'yellow': '#ffeb6b',
    'green': '#c0ed72',
    'blue': '#add8ff',
    'red': '#ffb0ca',
    'purple': '#d9b2ff',
}
builtin_colors_dark = {
    'yellow': '#906e00',
    'green': '#306f50',
    'blue': '#265589',
    'red': '#a23e5a',
    'purple': '#505088',
}
builtin_decorations = {
    'wavy': {'text-decoration-style': 'wavy', 'text-decoration-color': 'red', 'text-decoration-line': 'underline'},
    'strikeout': {'text-decoration-line': 'line-through', 'text-decoration-color': 'red'},
}


_osx_ver = None


def get_osx_version():
    global _osx_ver
    if _osx_ver is None:
        import platform
        from collections import namedtuple
        OSX = namedtuple('OSX', 'major minor tertiary')
        try:
            ver = platform.mac_ver()[0].split('.')
            if len(ver) == 2:
                ver.append(0)
            _osx_ver = OSX(*map(int, ver))  # no2to3
        except Exception:
            _osx_ver = OSX(0, 0, 0)
    return _osx_ver


filesystem_encoding = sys.getfilesystemencoding()
if filesystem_encoding is None:
    filesystem_encoding = 'utf-8'
else:
    try:
        if codecs.lookup(filesystem_encoding).name == 'ascii':
            filesystem_encoding = 'utf-8'
            # On linux, unicode arguments to os file functions are coerced to an ascii
            # bytestring if sys.getfilesystemencoding() == 'ascii', which is
            # just plain dumb. This is fixed by the icu.py module which, when
            # imported changes ascii to utf-8
    except Exception:
        filesystem_encoding = 'utf-8'


DEBUG = hasenv('CALIBRE_DEBUG')


def debug(val=True):
    global DEBUG
    DEBUG = bool(val)


def is_debugging():
    return DEBUG


def _get_cache_dir():
    import errno
    confcache = os.path.join(config_dir, 'caches')
    try:
        os.makedirs(confcache)
    except OSError as err:
        if err.errno != errno.EEXIST:
            raise
    if isportable:
        return confcache
    ccd = os.getenv('CALIBRE_CACHE_DIRECTORY')
    if ccd is not None:
        ans = os.path.abspath(ccd)
        try:
            os.makedirs(ans)
            return ans
        except OSError as err:
            if err.errno == errno.EEXIST:
                return ans

    if iswindows:
        try:
            candidate = os.path.join(winutil.special_folder_path(winutil.CSIDL_LOCAL_APPDATA), f'{__appname__}-cache')
        except ValueError:
            return confcache
    elif ismacos:
        candidate = os.path.join(os.path.expanduser('~/Library/Caches'), __appname__)
    else:
        candidate = os.getenv('XDG_CACHE_HOME', '~/.cache')
        candidate = os.path.join(os.path.expanduser(candidate),
                                    __appname__)
        if isinstance(candidate, bytes):
            try:
                candidate = candidate.decode(filesystem_encoding)
            except ValueError:
                candidate = confcache
    try:
        os.makedirs(candidate)
    except OSError as err:
        if err.errno != errno.EEXIST:
            candidate = confcache
    return candidate


def cache_dir():
    ans = getattr(cache_dir, 'ans', None)
    if ans is None:
        ans = cache_dir.ans = os.path.realpath(_get_cache_dir())
    return ans


# plugins {{{
plugins_loc = sys.extensions_location
system_plugins_loc = getattr(sys, 'system_plugins_location', None)

from importlib import import_module
from importlib.machinery import EXTENSION_SUFFIXES, ExtensionFileLoader, ModuleSpec
from importlib.util import find_spec


class DeVendorLoader:

    def __init__(self, aliased_name):
        self.aliased_module = import_module(aliased_name)
        try:
            self.path = self.aliased_module.__loader__.path
        except Exception:
            self.path = aliased_name

    def create_module(self, spec):
        return self.aliased_module

    def exec_module(self, module):
        return module

    def __repr__(self):
        return repr(self.path)


class DeVendor:

    def find_spec(self, fullname, path=None, target=None):
        if fullname == 'calibre.web.feeds.feedparser':
            return find_spec('feedparser')
        if fullname.startswith('calibre.ebooks.markdown'):
            return ModuleSpec(fullname, DeVendorLoader(fullname[len('calibre.ebooks.'):]))
        if fullname.startswith('PyQt5'):
            # this is present for third party plugin compat
            if fullname == 'PyQt5':
                return ModuleSpec(fullname, DeVendorLoader('qt'))
            return ModuleSpec(fullname, DeVendorLoader('qt.webengine' if 'QWebEngine' in fullname else 'qt.core'))
        if fullname.startswith('Cryptodome'):
            # this is needed for py7zr which uses pycryptodomex instead of
            # pycryptodome for some reason
            return ModuleSpec(fullname, DeVendorLoader(fullname.replace('dome', '', 1)))


class ExtensionsPackageLoader:

    def __init__(self, calibre_extensions):
        self.calibre_extensions = calibre_extensions

    def is_package(self, fullname=None):
        return True

    def get_resource_reader(self, fullname=None):
        return self

    def get_source(self, fullname=None):
        return ''

    def contents(self):
        return iter(self.calibre_extensions)

    def create_module(self, spec):
        pass

    def exec_module(self, spec):
        pass


class ExtensionsImporter:

    def __init__(self):
        extensions = (
            'pictureflow',
            'lzx',
            'msdes',
            'podofo',
            'cPalmdoc',
            'progress_indicator',
            'rcc_backend',
            'icu',
            'speedup',
            'html_as_json',
            'fast_css_transform',
            'fast_html_entities',
            'unicode_names',
            'html_syntax_highlighter',
            'hyphen',
            'ffmpeg',
            'freetype',
            'imageops',
            'hunspell',
            '_patiencediff_c',
            'bzzdec',
            'matcher',
            'tokenizer',
            'certgen',
            'sqlite_extension',
            'uchardet',
        )
        if iswindows:
            extra = ('winutil', 'wpd', 'winfonts', 'wintoast')
        elif ismacos:
            extra = ('usbobserver', 'cocoa', 'libusb', 'libmtp')
        elif isfreebsd or ishaiku or islinux:
            extra = ('libusb', 'libmtp')
        else:
            extra = ()
        self.calibre_extensions = frozenset(extensions + extra)

    def find_spec(self, fullname, path=None, target=None):
        if not fullname.startswith('calibre_extensions'):
            return
        parts = fullname.split('.')
        if parts[0] != 'calibre_extensions':
            return
        if len(parts) > 2:
            return
        is_package = len(parts) == 1
        extension_name = None if is_package else parts[1]
        path = os.path.join(plugins_loc, '__init__.py')
        if extension_name:
            if extension_name not in self.calibre_extensions:
                return
            for suffix in EXTENSION_SUFFIXES:
                path = os.path.join(plugins_loc, extension_name + suffix)
                if os.path.exists(path):
                    break
            else:
                return
            return ModuleSpec(fullname, ExtensionFileLoader(fullname, path), is_package=is_package, origin=path)
        return ModuleSpec(fullname, ExtensionsPackageLoader(self.calibre_extensions), is_package=is_package, origin=path)


sys.meta_path.insert(0, DeVendor())
sys.meta_path.append(ExtensionsImporter())
if iswindows:
    from calibre_extensions import winutil


class Plugins(collections.abc.Mapping):

    def __iter__(self):
        from importlib.resources import contents
        return contents('calibre_extensions')

    def __len__(self):
        from importlib.resources import contents
        ans = 0
        for x in contents('calibre_extensions'):
            ans += 1
        return ans

    def __contains__(self, name):
        from importlib.resources import contents
        for x in contents('calibre_extensions'):
            if x == name:
                return True
        return False

    def __getitem__(self, name):
        from importlib import import_module
        try:
            return import_module('calibre_extensions.' + name), ''
        except ModuleNotFoundError:
            raise KeyError(f'No plugin named {name!r}')
        except Exception as err:
            return None, str(err)

    def load_apsw_extension(self, conn, name):
        conn.enableloadextension(True)
        try:
            ext = 'pyd' if iswindows else 'so'
            path = os.path.join(plugins_loc, f'{name}.{ext}')
            conn.loadextension(path, f'calibre_{name}_init')
        finally:
            conn.enableloadextension(False)

    def load_sqlite3_extension(self, conn, name):
        conn.enable_load_extension(True)
        try:
            ext = 'pyd' if iswindows else 'so'
            path = os.path.join(plugins_loc, f'{name}.{ext}')
            conn.load_extension(path)
        finally:
            conn.enable_load_extension(False)


plugins = None
if plugins is None:
    plugins = Plugins()
# }}}

# config_dir {{{

CONFIG_DIR_MODE = 0o700

cconfd = os.getenv('CALIBRE_CONFIG_DIRECTORY')
if cconfd is not None:
    config_dir = os.path.abspath(cconfd)
elif iswindows:
    try:
        config_dir = winutil.special_folder_path(winutil.CSIDL_APPDATA)
    except ValueError:
        config_dir = None
    if not config_dir or not os.access(config_dir, os.W_OK|os.X_OK):
        config_dir = os.path.expanduser('~')
    config_dir = os.path.join(config_dir, 'calibre-viewer')                                         # ORIO
elif ismacos:
    config_dir = os.path.expanduser('~/Library/Preferences/calibre')
else:
    bdir = os.path.abspath(os.path.expanduser(os.getenv('XDG_CONFIG_HOME', '~/.config')))
    config_dir = os.path.join(bdir, 'calibre')
    try:
        os.makedirs(config_dir, mode=CONFIG_DIR_MODE)
    except:
        pass
    if not os.path.exists(config_dir) or \
            not os.access(config_dir, os.W_OK) or not \
            os.access(config_dir, os.X_OK):
        print('No write access to', config_dir, 'using a temporary dir instead')
        import atexit
        import tempfile
        config_dir = tempfile.mkdtemp(prefix='calibre-config-')

        def cleanup_cdir():
            try:
                import shutil
                shutil.rmtree(config_dir)
            except:
                pass
        atexit.register(cleanup_cdir)
# }}}

is_running_from_develop = False
if getattr(sys, 'frozen', False):
    try:
        from bypy_importer import running_in_develop_mode
    except ImportError:
        pass
    else:
        is_running_from_develop = running_in_develop_mode()

in_develop_mode = os.getenv('CALIBRE_ENABLE_DEVELOP_MODE') == '1'
if iswindows:
    # Needed to get Qt to use the correct cache dir, relies on a patched Qt
    os.environ['CALIBRE_QT_CACHE_LOCATION'] = cache_dir()


def get_version():
    '''Return version string for display to user '''
    if git_version is not None:
        v = git_version
    else:
        v = __version__
        if numeric_version[-1] == 0:
            v = v[:-2]
    if is_running_from_develop:
        v += '*'

    return v


def get_appname_for_display():
    ans = __appname__
    if isportable:
        ans = _('{} Portable').format(ans)
    return ans


def get_portable_base():
    'Return path to the directory that contains calibre-portable.exe or None'
    if isportable:
        return os.path.dirname(os.path.dirname(os.getenv('CALIBRE_PORTABLE_BUILD')))


def get_windows_username():
    '''
    Return the user name of the currently logged in user as a unicode string.
    Note that usernames on windows are case insensitive, the case of the value
    returned depends on what the user typed into the login box at login time.
    '''
    return winutil.username()


def get_windows_temp_path():
    return winutil.temp_path()


def get_windows_user_locale_name():
    return winutil.locale_name()


def get_windows_number_formats():
    ans = getattr(get_windows_number_formats, 'ans', None)
    if ans is None:
        d = winutil.localeconv()
        thousands_sep, decimal_point = d['thousands_sep'], d['decimal_point']
        ans = get_windows_number_formats.ans = thousands_sep, decimal_point
    return ans


def trash_name():
    return _('Trash') if ismacos else _('Recycle Bin')


@lru_cache(maxsize=2)
def get_umask():
    mask = os.umask(0o22)
    os.umask(mask)
    return mask


# call this at startup as it changes process global state, which doesn't work
# with multi-threading. It's absurd there is no way to safely read the current
# umask of a process.
get_umask()


@lru_cache(maxsize=2)
def bundled_binaries_dir() -> str:
    if ismacos and hasattr(sys, 'frameworks_dir'):
        base = os.path.join(os.path.dirname(sys.frameworks_dir), 'utils.app', 'Contents', 'MacOS')
        return base
    if iswindows and hasattr(sys, 'frozen'):
        base = sys.extensions_location if hasattr(sys, 'new_app_layout') else os.path.dirname(sys.executable)
        return base
    if (islinux or isbsd) and getattr(sys, 'frozen', False):
        return os.path.join(sys.executables_location, 'bin')
    return ''


@lru_cache(2)
def piper_cmdline() -> tuple[str, ...]:
    ext = '.exe' if iswindows else ''
    if bbd := bundled_binaries_dir():
        if ismacos:
            return (os.path.join(sys.frameworks_dir, 'piper', 'piper'),)
        return (os.path.join(bbd, 'piper', 'piper' + ext),)
    if pd := os.environ.get('PIPER_TTS_DIR'):
        return (os.path.join(pd, 'piper' + ext),)
    import shutil
    exe = shutil.which('piper-tts')
    if exe:
        return (exe,)
    return ()<|MERGE_RESOLUTION|>--- conflicted
+++ resolved
@@ -10,13 +10,8 @@
 
 from polyglot.builtins import environ_item, hasenv
 
-<<<<<<< HEAD
 __appname__   = 'calibre-viewer'                                    # ORIO
-numeric_version = (7, 24, 101)
-=======
-__appname__   = 'calibre'
 numeric_version = (7, 24, 102)
->>>>>>> 1cd3a6c5
 __version__   = '.'.join(map(str, numeric_version))
 git_version   = None
 __author__    = 'Kovid Goyal <kovid@kovidgoyal.net>'
