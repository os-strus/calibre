--- conflicted
+++ resolved
@@ -11,13 +11,8 @@
 
 from polyglot.builtins import environ_item, hasenv
 
-<<<<<<< HEAD
 __appname__   = 'calibre-viewer'                                    # ORIO
-numeric_version = (8, 16, 1)
-=======
-__appname__   = 'calibre'
 numeric_version = (8, 16, 2)
->>>>>>> 5f595907
 __version__   = '.'.join(map(str, numeric_version))
 git_version   = None
 __author__    = 'Kovid Goyal <kovid@kovidgoyal.net>'
