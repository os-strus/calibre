#!/usr/bin/env python
# License: GPLv3 Copyright: 2015, Kovid Goyal <kovid at kovidgoyal.net>
import codecs
import collections
import collections.abc
import locale
import os
import sys
from functools import lru_cache

from polyglot.builtins import environ_item, hasenv

<<<<<<< HEAD
__appname__   = 'calibre-viewer'                                    # ORIO
numeric_version = (8, 11, 1)
=======
__appname__   = 'calibre'
numeric_version = (8, 12, 0)
>>>>>>> 02ae940b
__version__   = '.'.join(map(str, numeric_version))
git_version   = None
__author__    = 'Kovid Goyal <kovid@kovidgoyal.net>'

'''
Various run time constants.
'''


_plat = sys.platform.lower()
iswindows = 'win32' in _plat or 'win64' in _plat
ismacos = isosx = 'darwin' in _plat
isnewosx  = ismacos and getattr(sys, 'new_app_bundle', False)
isfreebsd = 'freebsd' in _plat
isnetbsd = 'netbsd' in _plat
isdragonflybsd = 'dragonfly' in _plat
isbsd = isfreebsd or isnetbsd or isdragonflybsd
ishaiku = 'haiku1' in _plat
islinux   = not (iswindows or ismacos or isbsd or ishaiku)
isfrozen  = hasattr(sys, 'frozen')
isunix = ismacos or islinux or ishaiku
isportable = hasenv('CALIBRE_PORTABLE_BUILD')
ispy3 = sys.version_info.major > 2
isxp = isoldvista = False
if iswindows:
    wver = sys.getwindowsversion()
    isxp = wver.major < 6
    isoldvista = wver.build < 6002
is64bit = True
isworker = hasenv('CALIBRE_WORKER') or hasenv('CALIBRE_SIMPLE_WORKER')
if isworker:
    os.environ.pop(environ_item('CALIBRE_FORCE_ANSI'), None)
FAKE_PROTOCOL, FAKE_HOST = 'clbr', 'internal.invalid'
SPECIAL_TITLE_FOR_WEBENGINE_COMMS = '__webengine_messages_pending__'
VIEWER_APP_UID = 'com.calibre-ebook.viewer'
EDITOR_APP_UID = 'com.calibre-ebook.edit-book'
MAIN_APP_UID = 'com.calibre-ebook.main-gui'
STORE_DIALOG_APP_UID = 'com.calibre-ebook.store-dialog'
TOC_DIALOG_APP_UID = 'com.calibre-ebook.toc-editor'
try:
    preferred_encoding = locale.getpreferredencoding()
    codecs.lookup(preferred_encoding)
except Exception:
    preferred_encoding = 'utf-8'

dark_link_color = '#6cb4ee'
builtin_colors_light = {
    'yellow': '#ffeb6b',
    'green': '#c0ed72',
    'blue': '#add8ff',
    'red': '#ffb0ca',
    'purple': '#d9b2ff',
}
builtin_colors_dark = {
    'yellow': '#906e00',
    'green': '#306f50',
    'blue': '#265589',
    'red': '#a23e5a',
    'purple': '#505088',
}
builtin_decorations = {
    'wavy': {'text-decoration-style': 'wavy', 'text-decoration-color': 'red', 'text-decoration-line': 'underline'},
    'strikeout': {'text-decoration-line': 'line-through', 'text-decoration-color': 'red'},
}


_osx_ver = None


def get_osx_version():
    global _osx_ver
    if _osx_ver is None:
        import platform
        from collections import namedtuple
        OSX = namedtuple('OSX', 'major minor tertiary')
        try:
            ver = platform.mac_ver()[0].split('.')
            if len(ver) == 2:
                ver.append(0)
            _osx_ver = OSX(*map(int, ver))  # no2to3
        except Exception:
            _osx_ver = OSX(0, 0, 0)
    return _osx_ver


filesystem_encoding = sys.getfilesystemencoding()
if filesystem_encoding is None:
    filesystem_encoding = 'utf-8'
else:
    try:
        if codecs.lookup(filesystem_encoding).name == 'ascii':
            filesystem_encoding = 'utf-8'
            # On linux, unicode arguments to os file functions are coerced to an ascii
            # bytestring if sys.getfilesystemencoding() == 'ascii', which is
            # just plain dumb. This is fixed by the icu.py module which, when
            # imported changes ascii to utf-8
    except Exception:
        filesystem_encoding = 'utf-8'


DEBUG = hasenv('CALIBRE_DEBUG')


def debug(val=True):
    global DEBUG
    DEBUG = bool(val)


def is_debugging():
    return DEBUG


def _get_cache_dir():
    import errno
    confcache = os.path.join(config_dir, 'caches')
    try:
        os.makedirs(confcache)
    except OSError as err:
        if err.errno != errno.EEXIST:
            raise
    if isportable:
        return confcache
    ccd = os.getenv('CALIBRE_CACHE_DIRECTORY')
    if ccd is not None:
        ans = os.path.abspath(ccd)
        try:
            os.makedirs(ans)
            return ans
        except OSError as err:
            if err.errno == errno.EEXIST:
                return ans

    if iswindows:
        try:
            candidate = os.path.join(winutil.special_folder_path(winutil.CSIDL_LOCAL_APPDATA), f'{__appname__}-cache')
        except ValueError:
            return confcache
    elif ismacos:
        candidate = os.path.join(os.path.expanduser('~/Library/Caches'), __appname__)
    else:
        candidate = os.getenv('XDG_CACHE_HOME', '~/.cache')
        candidate = os.path.join(os.path.expanduser(candidate),
                                    __appname__)
        if isinstance(candidate, bytes):
            try:
                candidate = candidate.decode(filesystem_encoding)
            except ValueError:
                candidate = confcache
    try:
        os.makedirs(candidate)
    except OSError as err:
        if err.errno != errno.EEXIST:
            candidate = confcache
    return candidate


def cache_dir():
    ans = getattr(cache_dir, 'ans', None)
    if ans is None:
        ans = cache_dir.ans = os.path.realpath(_get_cache_dir())
    return ans


# plugins {{{
plugins_loc = sys.extensions_location
system_plugins_loc = getattr(sys, 'system_plugins_location', None)

from importlib import import_module
from importlib.machinery import EXTENSION_SUFFIXES, ExtensionFileLoader, ModuleSpec
from importlib.util import find_spec


class DeVendorLoader:

    def __init__(self, aliased_name):
        self.aliased_module = import_module(aliased_name)
        try:
            self.path = self.aliased_module.__loader__.path
        except Exception:
            self.path = aliased_name

    def create_module(self, spec):
        return self.aliased_module

    def exec_module(self, module):
        return module

    def __repr__(self):
        return repr(self.path)


class DeVendor:

    def find_spec(self, fullname, path=None, target=None):
        if fullname == 'calibre.web.feeds.feedparser':
            return find_spec('feedparser')
        if fullname.startswith('calibre.ebooks.markdown'):
            return ModuleSpec(fullname, DeVendorLoader(fullname[len('calibre.ebooks.'):]))
        if fullname.startswith('PyQt5'):
            # this is present for third party plugin compat
            if fullname == 'PyQt5':
                return ModuleSpec(fullname, DeVendorLoader('qt'))
            return ModuleSpec(fullname, DeVendorLoader('qt.webengine' if 'QWebEngine' in fullname else 'qt.core'))
        if fullname.startswith('Cryptodome'):
            # this is needed for py7zr which uses pycryptodomex instead of
            # pycryptodome for some reason
            return ModuleSpec(fullname, DeVendorLoader(fullname.replace('dome', '', 1)))


class ExtensionsPackageLoader:

    def __init__(self, calibre_extensions):
        self.calibre_extensions = calibre_extensions

    def is_package(self, fullname=None):
        return True

    def get_resource_reader(self, fullname=None):
        return self

    def get_source(self, fullname=None):
        return ''

    def contents(self):
        return iter(self.calibre_extensions)

    def create_module(self, spec):
        pass

    def exec_module(self, spec):
        pass


class ExtensionsImporter:

    def __init__(self):
        extensions = (
            'pictureflow',
            'lzx',
            'msdes',
            'podofo',
            'cPalmdoc',
            'progress_indicator',
            'rcc_backend',
            'icu',
            'speedup',
            'piper',
            'html_as_json',
            'fast_css_transform',
            'fast_html_entities',
            'unicode_names',
            'html_syntax_highlighter',
            'hyphen',
            'ffmpeg',
            'freetype',
            'imageops',
            'hunspell',
            '_patiencediff_c',
            'bzzdec',
            'matcher',
            'tokenizer',
            'certgen',
            'sqlite_extension',
            'uchardet',
        )
        if iswindows:
            extra = ('winutil', 'wpd', 'winfonts', 'wintoast')
        elif ismacos:
            extra = ('usbobserver', 'cocoa', 'libusb', 'libmtp')
        elif isfreebsd or ishaiku or islinux:
            extra = ('libusb', 'libmtp')
        else:
            extra = ()
        self.calibre_extensions = frozenset(extensions + extra)

    def find_spec(self, fullname, path=None, target=None):
        if not fullname.startswith('calibre_extensions'):
            return
        parts = fullname.split('.')
        if parts[0] != 'calibre_extensions':
            return
        if len(parts) > 2:
            return
        is_package = len(parts) == 1
        extension_name = None if is_package else parts[1]
        path = os.path.join(plugins_loc, '__init__.py')
        if extension_name:
            if extension_name not in self.calibre_extensions:
                return
            for suffix in EXTENSION_SUFFIXES:
                path = os.path.join(plugins_loc, extension_name + suffix)
                if os.path.exists(path):
                    break
            else:
                return
            return ModuleSpec(fullname, ExtensionFileLoader(fullname, path), is_package=is_package, origin=path)
        return ModuleSpec(fullname, ExtensionsPackageLoader(self.calibre_extensions), is_package=is_package, origin=path)


sys.meta_path.insert(0, DeVendor())
sys.meta_path.append(ExtensionsImporter())
if iswindows:
    from calibre_extensions import winutil


class Plugins(collections.abc.Mapping):

    def __iter__(self):
        from importlib.resources import contents
        return contents('calibre_extensions')

    def __len__(self):
        from importlib.resources import contents
        ans = 0
        for x in contents('calibre_extensions'):
            ans += 1
        return ans

    def __contains__(self, name):
        from importlib.resources import contents
        for x in contents('calibre_extensions'):
            if x == name:
                return True
        return False

    def __getitem__(self, name):
        from importlib import import_module
        try:
            return import_module('calibre_extensions.' + name), ''
        except ModuleNotFoundError:
            raise KeyError(f'No plugin named {name!r}')
        except Exception as err:
            return None, str(err)

    def load_apsw_extension(self, conn, name):
        conn.enableloadextension(True)
        try:
            ext = 'pyd' if iswindows else 'so'
            path = os.path.join(plugins_loc, f'{name}.{ext}')
            conn.loadextension(path, f'calibre_{name}_init')
        finally:
            conn.enableloadextension(False)

    def load_sqlite3_extension(self, conn, name):
        conn.enable_load_extension(True)
        try:
            ext = 'pyd' if iswindows else 'so'
            path = os.path.join(plugins_loc, f'{name}.{ext}')
            conn.load_extension(path)
        finally:
            conn.enable_load_extension(False)


plugins = None
if plugins is None:
    plugins = Plugins()
# }}}

# config_dir {{{

CONFIG_DIR_MODE = 0o700

cconfd = os.getenv('CALIBRE_CONFIG_DIRECTORY')
if cconfd is not None:
    config_dir = os.path.abspath(cconfd)
elif iswindows:
    try:
        config_dir = winutil.special_folder_path(winutil.CSIDL_APPDATA)
    except ValueError:
        config_dir = None
    if not config_dir or not os.access(config_dir, os.W_OK|os.X_OK):
        config_dir = os.path.expanduser('~')
    config_dir = os.path.join(config_dir, 'calibre-viewer')                                         # ORIO
elif ismacos:
    config_dir = os.path.expanduser('~/Library/Preferences/calibre')
else:
    bdir = os.path.abspath(os.path.expanduser(os.getenv('XDG_CONFIG_HOME', '~/.config')))
    config_dir = os.path.join(bdir, 'calibre')
    try:
        os.makedirs(config_dir, mode=CONFIG_DIR_MODE)
    except Exception:
        pass
    if not os.path.exists(config_dir) or \
            not os.access(config_dir, os.W_OK) or not \
            os.access(config_dir, os.X_OK):
        print('No write access to', config_dir, 'using a temporary dir instead')
        import atexit
        import tempfile
        config_dir = tempfile.mkdtemp(prefix='calibre-config-')

        def cleanup_cdir():
            try:
                import shutil
                shutil.rmtree(config_dir)
            except Exception:
                pass
        atexit.register(cleanup_cdir)
# }}}

is_running_from_develop = False
if getattr(sys, 'frozen', False):
    try:
        from bypy_importer import running_in_develop_mode
    except ImportError:
        pass
    else:
        is_running_from_develop = running_in_develop_mode()

in_develop_mode = os.getenv('CALIBRE_ENABLE_DEVELOP_MODE') == '1'
if iswindows:
    # Needed to get Qt to use the correct cache dir, relies on a patched Qt
    os.environ['CALIBRE_QT_CACHE_LOCATION'] = cache_dir()


def get_version():
    '''Return version string for display to user '''
    if git_version is not None:
        v = git_version
    else:
        v = __version__
        if numeric_version[-1] == 0:
            v = v[:-2]
    if is_running_from_develop:
        v += '*'

    return v


def get_appname_for_display():
    ans = __appname__
    if isportable:
        ans = _('{} Portable').format(ans)
    return ans


def get_portable_base():
    'Return path to the directory that contains calibre-portable.exe or None'
    if isportable:
        return os.path.dirname(os.path.dirname(os.getenv('CALIBRE_PORTABLE_BUILD')))


def get_windows_username():
    '''
    Return the user name of the currently logged in user as a unicode string.
    Note that usernames on windows are case insensitive, the case of the value
    returned depends on what the user typed into the login box at login time.
    '''
    return winutil.username()


def get_windows_temp_path():
    return winutil.temp_path()


def get_windows_user_locale_name():
    return winutil.locale_name()


def get_windows_number_formats():
    ans = getattr(get_windows_number_formats, 'ans', None)
    if ans is None:
        d = winutil.localeconv()
        thousands_sep, decimal_point = d['thousands_sep'], d['decimal_point']
        ans = get_windows_number_formats.ans = thousands_sep, decimal_point
    return ans


def trash_name():
    return _('Trash') if ismacos else _('Recycle Bin')


@lru_cache(maxsize=2)
def get_umask():
    mask = os.umask(0o22)
    os.umask(mask)
    return mask


# call this at startup as it changes process global state, which doesn't work
# with multi-threading. It's absurd there is no way to safely read the current
# umask of a process.
get_umask()


@lru_cache(maxsize=2)
def bundled_binaries_dir() -> str:
    if ismacos and hasattr(sys, 'frameworks_dir'):
        base = os.path.join(os.path.dirname(sys.frameworks_dir), 'utils.app', 'Contents', 'MacOS')
        return base
    if iswindows and hasattr(sys, 'frozen'):
        base = sys.extensions_location if hasattr(sys, 'new_app_layout') else os.path.dirname(sys.executable)
        return base
    if (islinux or isbsd) and getattr(sys, 'frozen', False):
        return os.path.join(sys.executables_location, 'bin')
    return ''<|MERGE_RESOLUTION|>--- conflicted
+++ resolved
@@ -10,13 +10,8 @@
 
 from polyglot.builtins import environ_item, hasenv
 
-<<<<<<< HEAD
 __appname__   = 'calibre-viewer'                                    # ORIO
-numeric_version = (8, 11, 1)
-=======
-__appname__   = 'calibre'
 numeric_version = (8, 12, 0)
->>>>>>> 02ae940b
 __version__   = '.'.join(map(str, numeric_version))
 git_version   = None
 __author__    = 'Kovid Goyal <kovid@kovidgoyal.net>'
